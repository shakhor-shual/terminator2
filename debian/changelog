<<<<<<< HEAD
=======
terminator (0.90~alpha1) lucid; urgency=low

  * New upstream pre-release

 -- Chris Jones <cmsj@tenshu.net>  Tue, 05 Jan 2010 09:56:27 +0000

>>>>>>> 21caae25
terminator (0.14) karmic; urgency=low

  *  New upstream release

 -- Chris Jones <cmsj@tenshu.net>  Thu, 03 Dec 2009 12:54:57 +0000

terminator (0.13) karmic; urgency=low

  *  New upstream release

 -- Chris Jones <cmsj@tenshu.net>  Fri, 29 May 2009 21:51:09 +0200

terminator (0.12) intrepid; urgency=low

  *  New upstream release

 -- Chris Jones <cmsj@tenshu.net>  Thu, 15 Jan 2009 00:20:34 +0000

terminator (0.11) intrepid; urgency=low

  *  New upstream release.

 -- Chris Jones <cmsj@tenshu.net>  Fri, 19 Sep 2008 18:28:54 +0100

terminator (0.10) hardy; urgency=low

  *  New upstream release.

 -- Chris Jones <cmsj@tenshu.net>  Wed, 27 Aug 2008 01:34:27 +0100

terminator (0.9) hardy; urgency=low

  * New upstream release

 -- Chris Jones <cmsj@tenshu.net>  Mon, 07 Jul 2008 22:56:35 +0100

terminator (0.9~rc3) hardy; urgency=low

  * Soyuz hates me.

 -- Chris Jones <cmsj@tenshu.net>  Sun, 06 Jul 2008 17:13:10 +0100

terminator (0.9~rc2) hardy; urgency=low

  * Second and hopefully last release candidate for Terminator 0.9

 -- Chris Jones <cmsj@tenshu.net>  Sun, 06 Jul 2008 15:40:02 +0100

terminator (0.9~rc1-0) hardy; urgency=low

  * First release candidate for 0.9

 -- Chris Jones <cmsj@tenshu.net>  Thu, 03 Jul 2008 23:19:09 +0100

terminator (0.9~beta4-0) hardy; urgency=low

  *  Improve the previous fix

 -- Chris Jones <cmsj@tenshu.net>  Fri, 20 Jun 2008 11:28:44 +0100

terminator (0.9~beta3-0) hardy; urgency=low

  * New beta build to fix LP #241563

 -- Chris Jones <cmsj@tenshu.net>  Fri, 20 Jun 2008 11:03:25 +0100

terminator (0.9~beta2-0) hardy; urgency=low

  * Add some more debugging to spawn_child to track down bug 241563

 -- Chris Jones <cmsj@tenshu.net>  Fri, 20 Jun 2008 09:39:38 +0100

terminator (0.9~beta1-0.1) hardy; urgency=low

  * New beta snapshot

 -- Chris Jones <cmsj@tenshu.net>  Thu, 19 Jun 2008 11:38:11 +0100

terminator (0.9~beta1-0) hardy; urgency=low

  * New upstream release.

 -- Nicolas Valcárcel <nvalcarcel@ubuntu.com>  Wed, 18 Jun 2008 11:24:22 -0500

terminator (0.8.1-0ubuntu1) hardy; urgency=low

  * New upstream release

 -- Chris Jones <cmsj@tenshu.net>  Sun, 17 Feb 2008 01:45:37 +0000

terminator (0.8-0ubuntu1) hardy; urgency=low

  * New upstream release

 -- Chris Jones <cmsj@tenshu.net>  Thu, 14 Feb 2008 00:19:33 +0000

terminator (0.7.1-0ubuntu1) hardy; urgency=low

  * New upstream release

 -- Chris Jones <cmsj@tenshu.net>  Fri, 08 Feb 2008 00:34:27 +0000

terminator (0.7-0ubuntu1) hardy; urgency=low

  * Packaging work for initial inclusion in Ubuntu. (LP: #180692)

 -- Chris Jones <cmsj@tenshu.net>  Wed, 02 Jan 2008 22:50:18 +0000
<|MERGE_RESOLUTION|>--- conflicted
+++ resolved
@@ -1,12 +1,9 @@
-<<<<<<< HEAD
-=======
 terminator (0.90~alpha1) lucid; urgency=low
 
   * New upstream pre-release
 
  -- Chris Jones <cmsj@tenshu.net>  Tue, 05 Jan 2010 09:56:27 +0000
 
->>>>>>> 21caae25
 terminator (0.14) karmic; urgency=low
 
   *  New upstream release
