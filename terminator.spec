--- conflicted
+++ resolved
@@ -1,11 +1,7 @@
 %{!?python_sitelib: %define python_sitelib %(%{__python} -c "from distutils.sysconfig import get_python_lib; print get_python_lib()")}
 
 Name:           terminator
-<<<<<<< HEAD
-Version:        0.14
-=======
 Version:        0.90
->>>>>>> 21caae25
 Release:        3%{?dist}
 Summary:        Store and run multiple GNOME terminals in one window
 
