terminator GTK3:
  Features
    * Add word chars back in if VTE is 0.40+ (Egmont Koblinger,
      LP#1518078)

  Enhancements
    * Add option to toggle the rewrap on resize (Egmont Koblinger,
      LP#1518077)
    * Make Zoom/Maximize inactive if a single terminal (Egmont
      Koblinger, LP#1518081)
    * Add dimming for 256 colour palettes (Egmont Koblinger,
      LP#1518111)
    * Update TERM/COLORTERM to more modern values (Egmont Koblinger,
      LP#1518557)
    * Change the scroll_on_output default to false (Egmont Koblinger,
      LP#1392822)

  Bug fixes
    * Fix a GI version warning for Notify library (Mattias Eriksson)
    * Fix warning trying to import the __init__.py file as a plugin
      (Mattias Eriksson, LP#1518065)
    * Fix deprcation warning in later GTK versions (Egmont Koblinger,
      LP#1518063)
    * Fix separator sizing (Egmont Koblinger, LP#1518069)
    * Fix positioning of group popup menu for later versions of GTK
      (Egmont Koblinger, LP#1518058)
    * Correct some British spelt translated strings to American
      (Egmont Koblinger, LP#1518085)
    * Fix double double-click on titlebar in later GTK3 (Egmont
      Koblinger, LP#1518094)
    * Fix the palette for inactive terminals after Prefs window
      (Egmont Koblinger, LP#1518108)
    * Fix copy on selection to work on already open terminals
      (Egmont Koblinger, LP#1518109)
    * Fix unwanted seperator size change, and increase granularity of
      dim/transparent sliders (Egmont Koblinger, LP#1518114)
    * Fix cwd when new term spawned from a symlinked directory
      (Egmont Koblinger, LP#1518554)
    * Correct terminator_config man page regarding scrollback
      (Egmont Koblinger, LP#1518559)
    * Fix exception when Ctrl-clicking the terminal when not over a
      URL (Egmont Koblinger, LP#1518592)
    * Fix Ctrl-click on URL if terminal has padding (Egmont
      Koblinger, LP#1518596)
    * Fix right-click for mouse aware apps ((Egmont Koblinger,
      LP#1518700)
<<<<<<< HEAD
    * Fix rotate terminals under tabs, and (gtk3-only) focus loss on
      rotate (Egmont Koblinger, LP#1316573, LP#1520360)
    * Remove unsupported utmp for now, till alternative solution
    * Fix the "Run command as login shell" (Egmont Koblinger,
      LP#1520991)
=======
    * Fix the tab switching if a terminal on another tab exits (Steve
      Boddy, LP#943311)

>>>>>>> 295f884c

terminator 0.97:
  * Allow font dimming in inactive terminals
  * Allow URL handler plugins to override label text for URL context
    menus
  * When copying a URL, run it through the URL handler first so the
    resulting URL is copied, rather than the original text
  * Allow users to configure a custom URL handler, since the
    default GTK library option is failing a lot of users in non-GNOME
    environments.
  * Allow rotation of a group of terminals (Andre Hilsendeger)
  * Add a keyboard shortcut to insert a terminal's number (Stephen J 
    Boddy)
  * Add a keyboard shortcut to edit the window title (Stephen J Boddy)
  * Add an easy way to balance terminals by double clicking on their
    separator (Stephen J Boddy)
  * Add a plugin by Sinan Nalkaya to log the contents of terminals.
  * Support configuration of TERM and COLORTERM, via a patch from
    John Feuerstein
  * Support reading configuration from alternate files, via a patch 
    from Pavel Khlebovich
  * Allow creation of new tabs in existing Terminators, via DBus
	* Support the Solarized palettes (Juan Francisco Cantero Hutardo)
	* Translation support for the Preferences window.
	* Lots of translation updates (thanks to everyone who helped!)
  * Bug fixes

terminator 0.96:
  * Unity support for opening new windows (Lucian Adrian Grijincu)
  * Fix searching with infinite scrollback (Julien Thewys #755077)
  * Fix searching on Ubuntu 10.10 and 11.04, and implement searching
    by regular expression (Roberto Aguilar #709018)
  * Optimise various low level components so they are dramatically
    faster (Stephen Boddy)
  * Fix various bugs (Stephen Boddy)
  * Fix cursor colours (#700969) and a cursor blink issue (Tony Baker)
  * Improve and extend drag&drop support to include more sources of
    text, e.g. Gtk file chooser path buttons (#643425)
  * Add a plugin to watch a terminal for inactvity (i.e. silence)
  * Fix loading layouts with more than two tabs (#646826)
  * Fix order of tabs created from saved layouts (#615930)
  * Add configuration to remove terminal dimensions from titlebars
    (patch from João Pinto #691213)
  * Restore split positions more accurately (patch from Glenn Moss 
    #797953)
  * Fix activity notification in active terminals. (patch from Chris
    Newton #748681)
  * Stop leaking child processes if terminals are closed using the
    context menu (#308025)
  * Don't forget tab order and custom labels when closing terminals
    in them (#711356)
	* Each terminal is assigned a unique identifier and this is exposed
	  to the processes inside the terminal via the environment variable
		TERMINATOR_UUID
  * Expand dbus support to start covering useful methods. Also add
    a commandline tool called 'remotinator' that can be used to control
    Terminator from a terminal running inside it.
  * Fix terminal font settings for users of older Linux distributions

terminator 0.95:
  * Add a configuration option to enable a DBus server
  * Add a configuration option to disable font anti-aliasing
  * Improved error handling in various locations
  * Maven URL handler plugin (thanks to Julien Nicoulaud)

terminator 0.94:
  * Improved support for entirely hiding Terminal titlebars
  * Plugin configuration via preferences UI
  * New plugins: Terminal Screenshot, Watch Terminal Activity
  * Add preferences support for profile encodings (LP: #597340)
  * Deprecate the tabbar_hide option, replacing it with a 'hidden'
	   option for tab_position.
  * Add profiles, custom titlebar and custom tab labels to layouts.
  * Improved directional navigation
  * Backwards compatibility fixes for RHEL 5.5.
  * Disabled-by-default keybindings for switching broadcast modes
  * Bug fixes for LPs: #566925, #563445, #583041, #589200, #576279,
	   #597340, #554571, #597651, #308025, #600280, #576276, #570706,
	   #575827 and some other bugs.

terminator 0.93:
  * Add preferences support for alternate_screen_scroll (LP: #558832).
  * Bug fixes for LPs: #562490, #563911, #546665, #558324, #490627,
	   #558376, #558375, #559185, #558330, #554571, #554440, #561697, 
		 #562039, #558832, #561710, #563445 and some other bugs.

terminator 0.92:
  * Lots of juicy bug fixes
  * Implement the Palette section of the Profile preferences

terminator 0.91:
  * Fix various stupid release bugs from 0.90

terminator 0.90:
  * Almost complete refactoring of the code. This almost
	   inevitably means some regressions, unfortunately, but
		 it brings serious internal improvements and some new
		 features.
  * Brand new preferences editor, including profiles and
	   layouts. The editor now saves to a config file.

terminator 0.14:
  * Major reworking of the grouping interface by Stephen
	   Boddy
  * Keybindings can now be disabled by setting them to "None"
  * Change default behaviour to enable full transparency
  * Terminal titlebars can now be edited like tab labels
  * Geometry hinting is now available and enabled by default
  * Lots of bug fixing

terminator 0.13:
  * Bug fixes
  * Added a shortcut key to make the window appear/disappear
	   (somewhat like a "Quake console" mode. Needs the deskbar
		  python bindings to work)
  * Update pot generation to use intltool-update
  * Allow users to permanently fix the title of a tab
  * Added command line option to specify working directory
  * Improve transparency support in composited desktops.
  * The tab bar can now be hidden and/or scrolled.
  * Add configurability of cursor colour and shape
  * Support various VoIP URIs
  * Add command line option to force a particular window title
  * Add a hotkey for spawning a new Terminator instance
	   (emulates a "new window" feature)
  * Ability to group by tab
  * SunOS support (via patch from Lewis Thompson)
  * Silly notify-osd message on exit (suggested by pitti)
  * Drag and drop icon is now a scaled terminal image

terminator 0.12:
  * Bug fixes
  * Simultaneous typing support
  * Directional terminal navigation
  * Improved search UI
  * Graphical Profile Editor
  * Bug numbers for launchpad.net are now URLs

terminator 0.11:
  * Bug fixes
  * X session support

terminator 0.10:
  * Various bug fixes.
  * New, improved config file parsing
  * Improved spawning of more complex terminal commands
  * Debug server (not useful for most people)
  * Configurable keyboard shortcuts
  * Scrollback searching
  * Support --geometry

terminator 0.9:
  * Tab support
  * Drag & Drop support
  * Added support for ~/.config/terminator/config
  * Switch the meanings of "horizontal" and "vertical" wrt splitting,
    after extensive user feedback. Added context menu icons to try and
    make the meaning clearer.
  * Added keybindings for terms size and scrollbar manipulation. Thanks 
    Emmanuel Bretelle.
  * Completely revamped config system which now transparently makes use
    of gconf settings if they are available, falls back to sensible
    defaults if not, and can be overridden entirely by ~/.config/terminator/config
  * Support terminal zooming - now you can quickly hide all terminals apart
    from one and either scale the fontsize or not.
  * New application icon from Cory Kontros
  * FreeBSD support (thanks to Thomas Hurst)
  * Watch the system monospace font setting. Closes LP #197960
  * Proxy support (via GNOME and $http_proxy)
  * GConf backend now caches
  * Fix redundant title when there is only one Term. Closes LP#215210 
  * Try much harder to find a usable shell
  * Support encodings a-la GNOME Terminal
  * Move python support code to a terminatorlib module
  * Many other bug fixes and wider compatibility with GNOME Terminal
  * Add support to cycle term within the same tab. Closes LP#238205.
    This can be disabled by setting cycle_term_tab to False in 
    ~/.config/terminator/config

terminator 0.8.1:
  * Fixed ChangeLog
  * Revert URI matching behaviour to the same as gnome-terminal
  * Close LP #179315 with a fuller fix that provides proper colour support

terminator 0.8:
  * Make dependency on python-gnome optional. Non-gnome users can now reap
    the glorious benefits of Terminator and will only lose the ability to
    open email URLs (assuming their browser won't handle this for them).
    Closes LP #184809
  * Remove blank translations from .desktop file to fix empty menu entries.
    Closes LP #187187
  * Add application icon at various sizes including a window icon
  * New options parser allowing -x support. Closes LP191124
  * More translations (thanks!)

terminator 0.7:

  * Fullscreen support, via a patch from Thomas Meire. Closes LP #178914
  * Improved behaviour when closing terminals/window. Result of work by 
    Thomas Meire. Closes LP #161121
  * Freedesktop .desktop file and appropriate setup.py entry for 
    installing it. Closes LP #178943
  * Translation support, with Spanish, Dutch, Italian and Romanian 
    translations. Closes LP #161120
  * Stop clashing with gnome-terminal's paste shortcut key, move 
    horizontal splitting shortcut too, and add support for 
    gnome-terminal's copy/paste shortcuts. Closes LP #179310
  * Borderless support (tell your window manager not to decorate 
    Terminator)
  * Font zooming support. Closes LP #178792
  * Set the VTE widget to have a tooltip of its window title. This may be
    reverted if it is annoying
  * Support GNOME Terminal profile settings for backgrounds. 
    Closes LP #180717
  * Use our own default values if there is no gnome-terminal profile. 
    Closes LP #179315

terminator 0.6:

  * Use new gnome-terminal gconf key to find available profiles
  * Move a few more hardcoded items to our settings array (not that 
    it can be overridden yet)
  * Fix handling of exiting child processes to properly track 
    gnome-terminal settings
  * Add Ctrl-Tab and Ctrl-Shift-Tab as options for switching terminals 
    (patch from Kees Cook)
  * Stop using parent.show_all() when removing/adding a terminal and 
    instead show the actual widgets that have been created. This 
    prevents scrollbars from re-appearing after they have been hidden

terminator 0.5:

  * The terminator window is now able to resize smaller, 
    thanks to Kees Cook for the fix.
  * Email addresses are now matched and opened correctly. 
    Closes LP #139015
  * Double clicking a URL now selects the whole URL. Closes LP #129533
  * The default behaviour is now to open a single 80x24 terminal rather
    than four terminals in a maximised window. Closes LP #126219 and
    should force me to fix LP #87720
  * There are now hotkeys for switching between terminals, splitting 
    terminals and closing them. Closes LP #149931 and #148622(thanks 
    to Huanghe for patches for this)
  * If there is only one terminal, closing it will not produce a quit 
    message

terminator 0.4:

  * Architecture should be all, not any
  * Fix section
  * Add AUTHORS file
  * Rename script to drop the .py
  * Handle the gnome-terminal profile better by offering command options
  * Fudge around some resizing issues
  * Fix child spawning to avoid segfaulting zsh
  * Misc. code formatting/style improvements
  * Refactor terminal splitting into one axis agnostic function
  * Flesh out setup.py a tiny bit more

terminator 0.3:

  * Implemented terminal closing, which correctly reparents its sibling
    (if any)
  * Updated documentation to reflect a serious bug with shells that aren't
    bash (or at least zsh)

terminator 0.2:

  * Support dynamically splitting terminals

terminator 0.1:

  * Fixed some distribution wording
  * Fix build-depends
  * Initial release 
<|MERGE_RESOLUTION|>--- conflicted
+++ resolved
@@ -14,6 +14,12 @@
       LP#1518557)
     * Change the scroll_on_output default to false (Egmont Koblinger,
       LP#1392822)
+    * PuTTY paste mode (Nemilya, LP#1416682) with some alterations
+      (Steve Boddy)
+    * Updated and grouped default shortcuts in man page (Steve Boddy)
+    * Added smart copy mode switch to prefs (Steve Boddy, LP#1223129)
+    * Merge feature branch for tab/terminal title editing (Haim
+      Daniel LP#1417747)
 
   Bug fixes
     * Fix a GI version warning for Notify library (Mattias Eriksson)
@@ -44,17 +50,18 @@
       Koblinger, LP#1518596)
     * Fix right-click for mouse aware apps ((Egmont Koblinger,
       LP#1518700)
-<<<<<<< HEAD
     * Fix rotate terminals under tabs, and (gtk3-only) focus loss on
       rotate (Egmont Koblinger, LP#1316573, LP#1520360)
     * Remove unsupported utmp for now, till alternative solution
     * Fix the "Run command as login shell" (Egmont Koblinger,
       LP#1520991)
-=======
     * Fix the tab switching if a terminal on another tab exits (Steve
       Boddy, LP#943311)
-
->>>>>>> 295f884c
+    * Fix for those not running IBus, where the IBus workaround
+      caused broken keys in other keymaps set with non-IBus tools
+      (Steve Boddy, LP#1494606)
+    * Fix PuTTY paste mode so Ctrl-Right-Drag, and application mouse
+      handling in terminal still works (Steve Boddy)
 
 terminator 0.97:
   * Allow font dimming in inactive terminals
