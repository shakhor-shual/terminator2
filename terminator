#!/usr/bin/env python
#    Terminator - multiple gnome terminals in one window
#    Copyright (C) 2006-2010  cmsj@tenshu.net
#
#    This program is free software; you can redistribute it and/or modify
#    it under the terms of the GNU General Public License as published by
#    the Free Software Foundation, version 2 only.
#
#    This program is distributed in the hope that it will be useful,
#    but WITHOUT ANY WARRANTY; without even the implied warranty of
#    MERCHANTABILITY or FITNESS FOR A PARTICULAR PURPOSE.  See the
#    GNU General Public License for more details.
#
#    You should have received a copy of the GNU General Public License
#    along with this program; if not, write to the Free Software
#    Foundation, Inc., 51 Franklin Street, Fifth Floor, Boston, MA  02110-1301  
#    USA

"""Terminator by Chris Jones <cmsj@tenshu.net>"""

import sys

# Check we have simple basics like Gtk+ and a valid $DISPLAY
try:
    import pygtk
    pygtk.require ("2.0")
    # pylint: disable-msg=W0611
    import gtk, pango, gobject

    if gtk.gdk.display_get_default() == None:
        print('You need to run terminator in an X environment. ' \
              'Make sure $DISPLAY is properly set')
        sys.exit(1)

except ImportError:
    print('You need to install the python bindings for ' \
           'gobject, gtk and pango to run Terminator.')
    sys.exit(1)

import terminatorlib.optionparse
from terminatorlib.terminator import Terminator
from terminatorlib.factory import Factory
from terminatorlib.version import APP_NAME, APP_VERSION
from terminatorlib.util import dbg

if __name__ == '__main__':
<<<<<<< HEAD
  def execute_cb (option, opt, value, lparser):
    """Callback for use in parsing Terminator command line options"""
    assert value is None
    value = []
    while lparser.rargs:
      arg = lparser.rargs[0]
      value.append (arg)
      del (lparser.rargs[0])
    setattr(lparser.values, option.dest, value)

  def profile_cb (option, opt, value, lparser):
    """Callback for handling the profile name"""
    assert value is None
    value = ''
    while lparser.rargs:
      arg = lparser.rargs[0]
      if arg[0] != '-':
        if len (value) > 0:
          value = '%s %s' % (value, arg)
        else:
          value = '%s' % arg
        del (lparser.rargs[0])
      else:
        break
    setattr (lparser.values, option.dest, value)

  usage = "usage: %prog [options]"
  parser = OptionParser (usage)
  parser.add_option ("-v", "--version", action="store_true", dest="version",
      help="Display program version")
  parser.add_option ("-d", "--debug", action="count", dest="debug",
      help="Enable debugging information (twice for debug server)")
  parser.add_option ("-m", "--maximise", action="store_true", dest="maximise",
      help="Open the %s window maximised" % APP_NAME.capitalize())
  parser.add_option ("-f", "--fullscreen", action="store_true", 
      dest="fullscreen", help="Set the window into fullscreen mode")
  parser.add_option ("-b", "--borderless", action="store_true", 
      dest="borderless",       help="Turn off the window's borders")
  parser.add_option("-H", "--hidden", action="store_true", dest="hidden", 
      help="Open the %s window hidden"%APP_NAME.capitalize())
  parser.add_option("-T", "--title", dest="forcedtitle",
      help="Specify a title to use for the window")
  parser.add_option ("-n", "--no-gconf", dest="no_gconf", action="store_true",
      help="ignore gnome-terminal gconf settings")
  parser.add_option ("-p", "--profile", dest="profile", action="callback",
      callback=profile_cb, help="Specify a GNOME Terminal profile to emulate")
  parser.add_option ("--geometry", dest="geometry", type="string",
      help="Set the preferred size and position of the window (see X man page)")
  parser.add_option ("-e", "--command", dest="command",
      help="Execute the argument to this option inside the terminal")
  parser.add_option ("-x", "--execute", dest="execute", action="callback",
      callback=execute_cb, help="Execute the remainder of the command line \
inside the terminal")
  parser.add_option ("--working-directory", metavar="DIR",
      dest="working_directory", help="Set the terminal's working directory")
  parser.add_option ("-r", "--role", dest="role",
      help="Set custom WM_WINDOW_ROLE property")
  for item in ['--sm-client-id', '--sm-config-prefix', '--screen']:
    parser.add_option (item, dest="dummy", action="store", help=SUPPRESS_HELP)

  (options, args) = parser.parse_args ()
  if len (args) != 0:
    parser.error("Expecting zero additional arguments, found: %d: %s" % (len (args), args))

  if options.no_gconf and options.profile:
    parser.error("using --no-gconf and defining a profile at the same time \
does not make sense")

  if options.version:
    print "%s %s" % (APP_NAME, APP_VERSION)
    sys.exit (0)

  if options.debug:
    terminatorlib.config.debug = True
=======
    dbg ("%s starting up, version %s" % (APP_NAME, APP_VERSION))
  
    OPTIONS = terminatorlib.optionparse.parse_options()
>>>>>>> 21caae25

    MAKER = Factory()
    TERMINATOR = Terminator()
    TERMINATOR.reconfigure()
    WINDOW = MAKER.make('Window')
    TERMINAL = MAKER.make('Terminal')

    WINDOW.add(TERMINAL)
    WINDOW.show()
    TERMINAL.spawn_child()

    if OPTIONS.debug > 2:
        import terminatorlib.debugserver as debugserver
        # pylint: disable-msg=W0611
        import threading

        gtk.gdk.threads_init()
        (DEBUGTHREAD, DEBUGSVR) = debugserver.spawn(locals())
        TERMINATOR.debugaddress = DEBUGSVR.server_address

    try:
<<<<<<< HEAD
      open (os.path.expanduser ('~/.terminatorrc'))
      error = gtk.MessageDialog (None, gtk.DIALOG_MODAL, gtk.MESSAGE_ERROR, 
                              gtk.BUTTONS_OK, ('''You have a configuration file:

      ~/.terminatorrc.

Please be aware that this file needs to be moved to:

      ~/.config/terminator/config.

See the following bug report for more details:

      https://bugs.launchpad.net/bugs/238070'''))
      error.run ()
      error.destroy ()
    except IOError:
      pass

  dbg ('profile_cb: settled on profile: "%s"' % options.profile)
  term = Terminator (options.profile, command, options.fullscreen, 
                     options.maximise, options.borderless, options.no_gconf, 
                     options.geometry, options.hidden, options.forcedtitle, options.role)

  term.origcwd = origcwd
  
  if options.debug > 1:
    import terminatorlib.debugserver as debugserver
    import threading

    gtk.gdk.threads_init()
    (debugthread, debugsvr) = debugserver.spawn(locals())
    term.debugaddress = debugsvr.server_address

  gtk.main()
=======
        gtk.main()
    except KeyboardInterrupt:
        pass
>>>>>>> 21caae25
<|MERGE_RESOLUTION|>--- conflicted
+++ resolved
@@ -44,86 +44,9 @@
 from terminatorlib.util import dbg
 
 if __name__ == '__main__':
-<<<<<<< HEAD
-  def execute_cb (option, opt, value, lparser):
-    """Callback for use in parsing Terminator command line options"""
-    assert value is None
-    value = []
-    while lparser.rargs:
-      arg = lparser.rargs[0]
-      value.append (arg)
-      del (lparser.rargs[0])
-    setattr(lparser.values, option.dest, value)
-
-  def profile_cb (option, opt, value, lparser):
-    """Callback for handling the profile name"""
-    assert value is None
-    value = ''
-    while lparser.rargs:
-      arg = lparser.rargs[0]
-      if arg[0] != '-':
-        if len (value) > 0:
-          value = '%s %s' % (value, arg)
-        else:
-          value = '%s' % arg
-        del (lparser.rargs[0])
-      else:
-        break
-    setattr (lparser.values, option.dest, value)
-
-  usage = "usage: %prog [options]"
-  parser = OptionParser (usage)
-  parser.add_option ("-v", "--version", action="store_true", dest="version",
-      help="Display program version")
-  parser.add_option ("-d", "--debug", action="count", dest="debug",
-      help="Enable debugging information (twice for debug server)")
-  parser.add_option ("-m", "--maximise", action="store_true", dest="maximise",
-      help="Open the %s window maximised" % APP_NAME.capitalize())
-  parser.add_option ("-f", "--fullscreen", action="store_true", 
-      dest="fullscreen", help="Set the window into fullscreen mode")
-  parser.add_option ("-b", "--borderless", action="store_true", 
-      dest="borderless",       help="Turn off the window's borders")
-  parser.add_option("-H", "--hidden", action="store_true", dest="hidden", 
-      help="Open the %s window hidden"%APP_NAME.capitalize())
-  parser.add_option("-T", "--title", dest="forcedtitle",
-      help="Specify a title to use for the window")
-  parser.add_option ("-n", "--no-gconf", dest="no_gconf", action="store_true",
-      help="ignore gnome-terminal gconf settings")
-  parser.add_option ("-p", "--profile", dest="profile", action="callback",
-      callback=profile_cb, help="Specify a GNOME Terminal profile to emulate")
-  parser.add_option ("--geometry", dest="geometry", type="string",
-      help="Set the preferred size and position of the window (see X man page)")
-  parser.add_option ("-e", "--command", dest="command",
-      help="Execute the argument to this option inside the terminal")
-  parser.add_option ("-x", "--execute", dest="execute", action="callback",
-      callback=execute_cb, help="Execute the remainder of the command line \
-inside the terminal")
-  parser.add_option ("--working-directory", metavar="DIR",
-      dest="working_directory", help="Set the terminal's working directory")
-  parser.add_option ("-r", "--role", dest="role",
-      help="Set custom WM_WINDOW_ROLE property")
-  for item in ['--sm-client-id', '--sm-config-prefix', '--screen']:
-    parser.add_option (item, dest="dummy", action="store", help=SUPPRESS_HELP)
-
-  (options, args) = parser.parse_args ()
-  if len (args) != 0:
-    parser.error("Expecting zero additional arguments, found: %d: %s" % (len (args), args))
-
-  if options.no_gconf and options.profile:
-    parser.error("using --no-gconf and defining a profile at the same time \
-does not make sense")
-
-  if options.version:
-    print "%s %s" % (APP_NAME, APP_VERSION)
-    sys.exit (0)
-
-  if options.debug:
-    terminatorlib.config.debug = True
-=======
     dbg ("%s starting up, version %s" % (APP_NAME, APP_VERSION))
   
     OPTIONS = terminatorlib.optionparse.parse_options()
->>>>>>> 21caae25
 
     MAKER = Factory()
     TERMINATOR = Terminator()
@@ -145,43 +68,6 @@
         TERMINATOR.debugaddress = DEBUGSVR.server_address
 
     try:
-<<<<<<< HEAD
-      open (os.path.expanduser ('~/.terminatorrc'))
-      error = gtk.MessageDialog (None, gtk.DIALOG_MODAL, gtk.MESSAGE_ERROR, 
-                              gtk.BUTTONS_OK, ('''You have a configuration file:
-
-      ~/.terminatorrc.
-
-Please be aware that this file needs to be moved to:
-
-      ~/.config/terminator/config.
-
-See the following bug report for more details:
-
-      https://bugs.launchpad.net/bugs/238070'''))
-      error.run ()
-      error.destroy ()
-    except IOError:
-      pass
-
-  dbg ('profile_cb: settled on profile: "%s"' % options.profile)
-  term = Terminator (options.profile, command, options.fullscreen, 
-                     options.maximise, options.borderless, options.no_gconf, 
-                     options.geometry, options.hidden, options.forcedtitle, options.role)
-
-  term.origcwd = origcwd
-  
-  if options.debug > 1:
-    import terminatorlib.debugserver as debugserver
-    import threading
-
-    gtk.gdk.threads_init()
-    (debugthread, debugsvr) = debugserver.spawn(locals())
-    term.debugaddress = debugsvr.server_address
-
-  gtk.main()
-=======
         gtk.main()
     except KeyboardInterrupt:
         pass
->>>>>>> 21caae25
