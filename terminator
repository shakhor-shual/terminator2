--- conflicted
+++ resolved
@@ -75,12 +75,7 @@
   except:
     pass
 
-<<<<<<< HEAD
-
-class TerminatorTerm:
-=======
 class TerminatorTerm (gtk.VBox):
->>>>>>> 549f0469
 
   matches = {}
 
@@ -108,17 +103,11 @@
     self._title.show()
     self._titlebox =  gtk.EventBox()
     self._titlebox.add(self._title)
-<<<<<<< HEAD
-    self._box = gtk.VBox ()
-    self._box.show()
-    self._box.pack_start(self._titlebox, False)
-    self._box.pack_start(self._termbox)
-    
-=======
+    
     self.show()
     self.pack_start(self._titlebox, False)
     self.pack_start(self._termbox)
->>>>>>> 549f0469
+    
     if  len(self.terminator.term_list) > 0 and self.conf.titlebars:
       if len(self.terminator.term_list) == 1:
         self.terminator.term_list[0]._titlebox.show()
