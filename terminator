--- conflicted
+++ resolved
@@ -108,16 +108,14 @@
                 if OPTIONS.new_tab:
                     dbg('Requesting a new tab')
                     ipc.new_tab_cmdline(optionslist)
-<<<<<<< HEAD
                 elif OPTIONS.toggle_visibility:
                     dbg('requesting to toggle windows visibility')
                     ipc.toggle_visibility_cmdline(optionslist)
-=======
+
                 if OPTIONS.reload:
                     dbg('requesting to reload configuration for all windows')
                     ipc.reload_configuration()
 
->>>>>>> 285022ef
                 elif OPTIONS.unhide:
                     print('requesting to unhide windows')
                     ipc.unhide_cmdline(optionslist)
