--- conflicted
+++ resolved
@@ -194,23 +194,14 @@
     
     """drag and drop"""
     target = [ ( "vte", 0, 81 ) ]
-<<<<<<< HEAD
     self._vte.drag_source_set( gtk.gdk.CONTROL_MASK | gtk.gdk.BUTTON3_MASK, target, gtk.gdk.ACTION_COPY)
     self._vte.drag_dest_set(gtk.DEST_DEFAULT_MOTION | gtk.DEST_DEFAULT_HIGHLIGHT |gtk.DEST_DEFAULT_DROP ,target, gtk.gdk.ACTION_COPY)
     self._vte.connect("drag-data-get", self.on_drag_data_get, self)
     
     #for testing purpose: drag-motion
     #self._vte.connect("drag-motion", self.on_drag_motion, self)
-=======
-    self._vte.drag_source_set( gtk.gdk.CONTROL_MASK | gtk.gdk.BUTTON3_MASK, target, gtk.gdk.ACTION_MOVE)
-    self._vte.drag_dest_set(gtk.DEST_DEFAULT_MOTION | gtk.DEST_DEFAULT_HIGHLIGHT |gtk.DEST_DEFAULT_DROP ,target, gtk.gdk.ACTION_MOVE)
-    
-    self._vte.connect("drag-data-get", self.on_drag_data_get, self)
-    
-    #for testing purpose: drag-motion
-    self._vte.connect("drag-motion", self.on_drag_motion)
->>>>>>> 53a6677b
     self._vte.connect("drag-data-received", self.on_drag_data_received, self)
+    
     self._vte.connect ("composited-changed", self.on_composited_changed)
 
 #    self._vte.connect ("window-title-changed", self.on_vte_title_change)
@@ -240,7 +231,6 @@
     
   def on_drag_data_get(self,widget, drag_context, selection_data, info, time, data):
     print "Drag data get"
-<<<<<<< HEAD
     selection_data.set("vte",info, str(data.terminator.term_list.index (self)))
 
   def on_drag_motion(self, widget, drag_context, x, y, time, data): 
@@ -248,24 +238,13 @@
     parent = widget.get_parent()
     
 
-=======
-    selection_data.set("vte",81, str(data.terminator.term_list.index (self)))
-
-  def on_drag_motion(self, widget, drag_context, x, y, time):
-    return 
-    print "Drag Motion on ",
-    parent = widget.get_parent()
->>>>>>> 53a6677b
     print "%dx%d -> %dx%d" % (parent.allocation.width, parent.allocation.height , x, y) 
     
     coef1 = float(parent.allocation.height)/float(parent.allocation.width)
     coef2 = -float(parent.allocation.height)/float(parent.allocation.width)
     b1 = 0
     b2 = parent.allocation.height
-<<<<<<< HEAD
-    
-=======
->>>>>>> 53a6677b
+    
     print "%f %f %d %d" %(coef1, coef2, b1,b2)
     if (x*coef1 + b1 > y ) and (x*coef2 + b2 < y ):
       print "right"
@@ -275,10 +254,7 @@
       print "left"
     if (x*coef1 + b1 < y ) and (x*coef2 + b2 < y ):
       print "bottom"
-<<<<<<< HEAD
-
-=======
->>>>>>> 53a6677b
+
       
   def on_drag_drop(self, widget, drag_context, x, y, time):
     print "Drag Drop on",
@@ -357,7 +333,6 @@
       #dst parent is a window      
       # We have just one term
       pane = (pos in ("top", "bottom")) and gtk.VPaned() or gtk.HPaned()
-<<<<<<< HEAD
       dstpaned.remove(dsthbox)
       #dsthbox.reparent (pane)
       #srchbox.reparent(pane)
@@ -367,12 +342,6 @@
       else:
         pane.pack1 (dsthbox, True, True)
         pane.pack2 (srchbox, True, True)
-=======
-      dsthbox.reparent (pane)
-      #srchbox.reparent(pane)
-      pane.pack1 (dsthbox, True, True)
-      pane.pack2 (srchbox, True, True)
->>>>>>> 53a6677b
       dstpaned.add(pane)
       position = (pos in ("top", "bottom")) and  dstpaned.allocation.height or dstpaned.allocation.width
       
@@ -405,10 +374,6 @@
     pane.set_position (position / 2)
    
 
- 
-    
-    
-    
   def spawn_child (self, event=None):
     update_records = self.gconf_client.get_bool (self.profile + "/update_records") or True
     login = self.gconf_client.get_bool (self.profile + "/login_shell") or False
@@ -596,11 +561,7 @@
     # Left mouse button should transfer focus to this vte widget
     if event.button == 1:
       self._vte.grab_focus ()
-<<<<<<< HEAD
       return False    
-=======
-      return False
->>>>>>> 53a6677b
     # Right mouse button should display a context menu if ctrl not pressed
     if event.button == 3 and event.state & gtk.gdk.CONTROL_MASK == 0:
       self.do_popup (event)
@@ -1067,6 +1028,15 @@
       del (parser.rargs[0])
     setattr(parser.values, option.dest, value)
 
+  def execute_cb (option, opt, value, parser):
+    assert value is None
+    value = []
+    while parser.rargs:
+      arg = parser.rargs[0]
+      value.append (arg)
+      del (parser.rargs[0])
+    setattr(parser.values, option.dest, value)
+
   usage = "usage: %prog [options]"
   parser = OptionParser (usage)
   parser.add_option ("-d", "--debug", action="store_true", dest="debug", help="Enable debugging information")
