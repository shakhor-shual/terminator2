#!/usr/bin/python
#    Terminator - multiple gnome terminals in one window
#    Copyright (C) 2006-2008  cmsj@tenshu.net
#
#    This program is free software; you can redistribute it and/or modify
#    it under the terms of the GNU General Public License as published by
#    the Free Software Foundation, version 2 only.
#
#    This program is distributed in the hope that it will be useful,
#    but WITHOUT ANY WARRANTY; without even the implied warranty of
#    MERCHANTABILITY or FITNESS FOR A PARTICULAR PURPOSE.  See the
#    GNU General Public License for more details.
#
#    You should have received a copy of the GNU General Public License
#    along with this program; if not, write to the Free Software
#    Foundation, Inc., 51 Franklin Street, Fifth Floor, Boston, MA  02110-1301  USA

"""Terminator by Chris Jones <cmsj@tenshu.net>"""

# import standard python libs
import os, platform, sys, string, time, math
from optparse import OptionParser

import gettext
gettext.install ('terminator')

# import unix-lib
import pwd

# import gconf if possible, if not construct a fake replacement
class fakegconfclient:
  def get_string (self, key):
    return ("")
  def get_list (self, key, type):
    return ([])
  def add_dir (self, profile, path):
    return (True)
  def notify_add (self, profile, callback):
    return (True)
  def get_bool (self, key):
    return (False)
  def get (self, key):
    return (0)
class fakegconf:
  CLIENT_PRELOAD_RECURSIVE = False
  VALUE_STRING = ""
  VALUE_INT = 0
  VALUE_FLOAT = 0.0
  VALUE_BOOL = False
  def client_get_default (self):
    foo = fakegconfclient ()
    return (foo)
   
try:
  import gconf
except:
  pass

# import gtk libs
# check just in case anyone runs it on a non-gnome system.
try:
  import gobject, gtk, pango
except:
  print >> sys.stderr, _("You need to install the python bindings for " \
    "gobject, gtk and pango to run Terminator.")
  sys.exit(1)

# import a library for viewing URLs
try:
  # gnome.url_show() is really useful
  import gnome
  url_show = gnome.url_show
except:
  # webbrowser.open() is not really useful, but will do as a fallback
  import webbrowser
  url_show = webbrowser.open

# import vte-bindings
try:
  import vte
except:
  error = gtk.MessageDialog (None, gtk.DIALOG_MODAL, gtk.MESSAGE_ERROR, gtk.BUTTONS_OK,
    _('You need to install python bindings for libvte ("python-vte" in debian/ubuntu)'))
  error.run()
  sys.exit (1)

def openurl (url):
  try:
    url_show (url)
  except:
    pass

class TerminatorTerm:

  # Our settings
  defaults = {
    'gt_dir'                : '/apps/gnome-terminal',
    '_profile_dir'          : '%s/profiles',
    'titlebars'             : True,
    'titletips'             : False,
    'allow_bold'            : True,
    'silent_bell'           : True,
    'background_color'      : '#000000',
    'background_darkness'   : 0.5,
    'background_type'       : 'solid',
    'backspace_binding'     : 'ascii-del',
    'delete_binding'        : 'delete-sequence',
    'cursor_blink'          : False,
    'emulation'             : 'xterm',
    'font'                  : 'Serif 10',
    'foreground_color'      : '#AAAAAA',
    'scrollbar_position'    : "right",
    'scroll_background'     : True,
    'scroll_on_keystroke'   : False,
    'scroll_on_output'      : False,
    'scrollback_lines'      : 100,
    'focus'                 : 'sloppy',
    'exit_action'           : 'close',
    'palette'       : '#000000000000:#CDCD00000000:#0000CDCD0000:#CDCDCDCD0000:#30BF30BFA38E:#A53C212FA53C:#0000CDCDCDCD:#FAFAEBEBD7D7:#404040404040:#FFFF00000000:#0000FFFF0000:#FFFFFFFF0000:#00000000FFFF:#FFFF0000FFFF:#0000FFFFFFFF:#FFFFFFFFFFFF',
    'word_chars'            : '-A-Za-z0-9,./?%&#:_',
    'mouse_autohide'        : True,
  }

  matches = {}

  def __init__ (self, terminator, profile = None, command = None, cwd = None):
    self.defaults['profile_dir'] = self.defaults['_profile_dir']%(self.defaults['gt_dir'])

    self.terminator = terminator
    self.gconf_client = gconf.client_get_default ()
    self.command = command

    self.cwd = cwd or os.getcwd();

    if profile == None:
      profile = self.gconf_client.get_string (self.defaults['gt_dir'] + '/global/default_profile')

    self.profile = ""
    profiles = self.gconf_client.get_list (self.defaults['gt_dir'] + '/global/profile_list', 'string')

    if profile in profiles:
      self.profile = '%s/%s'%(self.defaults['profile_dir'], profile)
    else:
      if profile != "Default" and "Default" in profiles:
        self.profile = '%s/Default'%(self.defaults['profile_dir'])

    if self.profile:
      self.gconf_client.add_dir (self.profile, gconf.CLIENT_PRELOAD_RECURSIVE)
      self.gconf_client.notify_add (self.profile, self.on_gconf_notification)
<<<<<<< HEAD
    else:
      if os.path.exists (pwd.getpwuid(os.getuid ())[5] + "/.terminatorrc"):
        f = open (pwd.getpwuid (os.getuid ())[5] + "/.terminatorrc")
        config = f.readlines ()
        f.close ()

        for line in config:
          try:
	    line = line.split("#")[0]
            line = line.strip ()
            if line:
              (key,value) = line.split ("=")
              print >> sys.stderr, _('''Overriding setting '%s' from default value '%s' to: '%s' ''') % (key.strip (), self.defaults[key.strip ()], value.strip ())
              self.defaults[key.strip ()] = value.strip ()
          except:
=======

    if os.path.exists (pwd.getpwuid(os.getuid ())[5] + "/.terminatorrc"):
      f = open (pwd.getpwuid (os.getuid ())[5] + "/.terminatorrc")
      config = f.readlines ()
      f.close ()

      for line in config:
        try:
          line = line.strip ()
          if line[0] == '#':
>>>>>>> 847ee626
            pass
          elif line:
            (key,value) = line.split ("=")
            print >> sys.stderr, _('''Overriding setting '%s' from value '%s' to: '%s' ''')%(key.strip (), self.defaults[key.strip ()], value.strip ())
            if value.strip() == "True":
              self.defaults[key.strip ()] = True
            elif value.strip() == "False":
              self.defaults[key.strip ()] = False
            else:
              self.defaults[key.strip ()] = value.strip ()
        except:
          pass
 
    self.gconf_client.add_dir ('/apps/metacity/general', gconf.CLIENT_PRELOAD_RECURSIVE)
    self.gconf_client.notify_add ('/apps/metacity/general/focus_mode', self.on_gconf_notification)
 
    self.clipboard = gtk.clipboard_get (gtk.gdk.SELECTION_CLIPBOARD)

    self.scrollbar_position = self.reconf ('scrollbar_position')

    self._vte = vte.Terminal ()
    self._vte.set_size (80, 24)
    self.reconfigure_vte ()
    self._vte.show ()

    self._termbox = gtk.HBox ()
    self._termbox.show()
    self._title = gtk.Label()
    self._title.show()
    self._titlebox =  gtk.EventBox()
    self._titlebox.add(self._title)
    self._box = gtk.VBox ()
    self._box.show()
    self._box.pack_start(self._titlebox, False)
    self._box.pack_start(self._termbox)
    if self.reconf('titlebars'):
      self._titlebox.show()
    else:
      self._titlebox.hide()
    
    self._scrollbar = gtk.VScrollbar (self._vte.get_adjustment ())
    if self.scrollbar_position != "hidden" and self.scrollbar_position != "disabled":
      self._scrollbar.show ()

    if self.scrollbar_position == 'right':
      packfunc = self._termbox.pack_start
    else:
      packfunc = self._termbox.pack_end

    packfunc (self._vte)
    packfunc (self._scrollbar, False)
<<<<<<< HEAD
=======
    
>>>>>>> 847ee626
    self._vte.connect ("key-press-event", self.on_vte_key_press)
    self._vte.connect ("button-press-event", self.on_vte_button_press)
    self._vte.connect ("popup-menu", self.on_vte_popup_menu)
    
    """drag and drop"""
    target = [ ( "vte", 0, 81 ) ]
    self._vte.drag_source_set( gtk.gdk.CONTROL_MASK | gtk.gdk.BUTTON3_MASK, target, gtk.gdk.ACTION_COPY)
    self._vte.drag_dest_set(gtk.DEST_DEFAULT_MOTION | gtk.DEST_DEFAULT_HIGHLIGHT |gtk.DEST_DEFAULT_DROP ,target, gtk.gdk.ACTION_COPY)
    self._vte.connect("drag-data-get", self.on_drag_data_get, self)
    
    #for testing purpose: drag-motion
    #self._vte.connect("drag-motion", self.on_drag_motion, self)
    self._vte.connect("drag-data-received", self.on_drag_data_received, self)
    
    self._vte.connect ("composited-changed", self.on_composited_changed)
<<<<<<< HEAD

#    self._vte.connect ("window-title-changed", self.on_vte_title_change)
=======
    self._vte.connect ("window-title-changed", self.on_vte_title_change)
    self._vte.connect ("grab-focus", self.on_vte_focus)
    self._vte.connect ("focus-out-event", self.on_vte_focus_out)
    self._vte.connect ("focus-in-event", self.on_vte_focus_in)
>>>>>>> 847ee626

  

    exit_action = self.gconf_client.get_string (self.profile + "/exit_action")
    exit_action = self.reconf ("exit_action")
    if exit_action == "restart":
      self._vte.connect ("child-exited", self.spawn_child)
    # We need to support "left" because some buggy versions of gnome-terminal
    #  set it in some situations
    if exit_action in ("close", "left"):
      self._vte.connect ("child-exited", lambda close_term: self.terminator.closeterm (self))

    self._vte.add_events (gtk.gdk.ENTER_NOTIFY_MASK)
    self._vte.connect ("enter_notify_event", self.on_vte_notify_enter)

    self.matches['full_uri'] = self._vte.match_add ('''\<(news:|telnet:|nntp:|file:/|https?:|ftps?:|webcal:)//([-A-Za-z0-9]+(:[-A-Za-z0-9,?;.:/!%$^*&~"#']+)?@)?[-A-Za-z0-9.]+(:[0-9]+)?(/[-A-Za-z0-9_$.+!*(),;:@&=?/~#%]*[^]'.}>) \t\r\n,\"])?\>/?''')
    self.matches['addr_only'] = self._vte.match_add ('''\<(www|ftp)[-A-Za-z0-9]*\.[-A-Za-z0-9.]+(:[0-9]+)?(/[-A-Za-z0-9_$.+!*(),;:@&=?/~#%]*[^]'.}>) \t\r\n,\"])?\>/?''')

    self.matches['email'] = self._vte.match_add ('''\<(mailto:)?[a-z0-9][a-z0-9.-]*@[a-z0-9][a-z0-9-]*(\.[a-z0-9][a-z0-9-]*)+\>''')

    self.matches['nntp'] = self._vte.match_add ('''\<news:[-A-Z\^_a-z{|}~!"#$%&'()*+,./0-9;:=?`]+@[-A-Za-z0-9.]+(:[0-9]+)?\>''')

    self.spawn_child ()
    
  def on_drag_data_get(self,widget, drag_context, selection_data, info, time, data):
    print "Drag data get"
    selection_data.set("vte",info, str(data.terminator.term_list.index (self)))

  def on_drag_motion(self, widget, drag_context, x, y, time, data): 
    print "Drag Motion on ",
    parent = widget.get_parent()
    

    print "%dx%d -> %dx%d" % (parent.allocation.width, parent.allocation.height , x, y) 
    
    coef1 = float(parent.allocation.height)/float(parent.allocation.width)
    coef2 = -float(parent.allocation.height)/float(parent.allocation.width)
    b1 = 0
    b2 = parent.allocation.height
    
    print "%f %f %d %d" %(coef1, coef2, b1,b2)
    if (x*coef1 + b1 > y ) and (x*coef2 + b2 < y ):
      print "right"
    if (x*coef1 + b1 > y ) and (x*coef2 + b2 > y ):
      print "top"
    if (x*coef1 + b1 < y ) and (x*coef2 + b2 > y ):
      print "left"
    if (x*coef1 + b1 < y ) and (x*coef2 + b2 < y ):
      print "bottom"

      
  def on_drag_drop(self, widget, drag_context, x, y, time):
    print "Drag Drop on",
    parent = widget.get_parent()
    print parent,
    
  def on_drag_data_received(self, widget, drag_context, x, y, selection_data, info, time, data):
    print "Drag Data Received on "
    widgetsrc = data.terminator.term_list[int(selection_data.data)]
    srchbox = widgetsrc.get_box()    
    dsthbox = widget.get_parent()
    
    #check if computation requireds
    if dsthbox == srchbox:
      print "on itself"
      return
    
    dstpaned = dsthbox.get_parent()
    srcpaned = srchbox.get_parent()
    if isinstance(dstpaned, gtk.Window) and isinstance(srcpaned, gtk.Window):
      print "Only one terminal"
      return
    #get the diagonales function for the receiving widget
    coef1 = float(widget.allocation.height)/float(widget.allocation.width)
    coef2 = -float(widget.allocation.height)/float(widget.allocation.width)
    b1 = 0
    b2 = dsthbox.allocation.height
    #determine mouse position in rectangle
    """
    --------
    |\    /|
    | \  / |
    |  \/  |
    |  /\  |
    | /  \ |
    |/    \|
    --------
    """
    if (x*coef1 + b1 > y ) and (x*coef2 + b2 < y ):
      pos =  "right"
    if (x*coef1 + b1 > y ) and (x*coef2 + b2 > y ):
      pos = "top"
    if (x*coef1 + b1 < y ) and (x*coef2 + b2 > y ):
      pos = "left"
    if (x*coef1 + b1 < y ) and (x*coef2 + b2 < y ):
      pos = "bottom"
    
    data.terminator.remove(widgetsrc)
    data.terminator.add(self, widgetsrc,pos)
    return

  def spawn_child (self, event=None):
    update_records = self.gconf_client.get_bool (self.profile + "/update_records") or True
    login = self.gconf_client.get_bool (self.profile + "/login_shell") or False

    if self.command:
      args = self.command
      shell = self.command[0]
    elif self.gconf_client.get_bool (self.profile + "/use_custom_command") == True:
      args = self.gconf_client.get_string (self.profile + "/custom_command").split ()
      shell = args[0]
    else:
      shell = pwd.getpwuid (os.getuid ())[6]
      args = [os.path.basename (shell)]

    self._pid = self._vte.fork_command (command = shell, argv = args, envv = [], directory=self.cwd, loglastlog = login, logwtmp = update_records, logutmp = update_records)

  def get_cwd (self):
    """ Return the current working directory of the subprocess.
        This function requires OS specific behaviours
    """
    system = platform.system ()

    if system == 'Linux':
      cwd = os.path.realpath ('/proc/%s/cwd' % self._pid)
    else:
      # We don't have a child cwd getter for this platform, so let
      # TerminatorTerm use its default
      cwd = None
    return (cwd)

  def reconf (self, property):
    value = self.gconf_client.get ('%s/%s'%(self.profile, property))
    ret = None
    if not value:
      try:
        ret = self.defaults[property]
      except:
        pass
    else:
      if value.type == gconf.VALUE_STRING:
        ret = value.get_string ()
      elif value.type == gconf.VALUE_INT:
        ret = value.get_int ()
      elif value.type == gconf.VALUE_FLOAT:
        ret = value.get_float ()
      elif value.type == gconf.VALUE_BOOL:
        ret = value.get_bool ()
        
    if ret == None:
      print >> sys.stderr, _('Unknown value requested. Unable to find in gconf profile or default settings: ') + property

    return (ret)

  def reconfigure_vte (self):
    # Set our emulation
    self._vte.set_emulation (self.defaults['emulation'])

    # Set our wordchars
    self._vte.set_word_chars (self.reconf ('word_chars'))

    # Set our mouselation
    self._vte.set_mouse_autohide (self.defaults['mouse_autohide'])

    # Set our compatibility
    backspace = self.reconf ('backspace_binding')
    delete = self.reconf ('delete_binding')

# Note, each of the 4 following comments should replace the line beneath it, but the python-vte bindings don't appear to support this constant, so the magic values are being assumed from the C enum :/
    if backspace == "ascii-del":
#      backbind = vte.ERASE_ASCII_BACKSPACE
      backbind = 2
    else:
#      backbind = vte.ERASE_AUTO_BACKSPACE
      backbind = 1

    if delete == "escape-sequence":
#      delbind = vte.ERASE_DELETE_SEQUENCE
      delbind = 3
    else:
#      delbind = vte.ERASE_AUTO
      delbind = 0

    self._vte.set_backspace_binding (backbind)
    self._vte.set_delete_binding (delbind)

    # Set our font, preferably from gconf settings
    if self.gconf_client.get_bool (self.profile + "/use_system_font"):
      font_name = (self.gconf_client.get_string ("/desktop/gnome/interface/monospace_font_name") or self.defaults['font'])
    else:
      font_name = self.reconf ('font')

    try:
      self._vte.set_font (pango.FontDescription (font_name))
    except:
      pass

    # Set our boldness
    self._vte.set_allow_bold (self.reconf ('allow_bold'))

    # Set our color scheme, preferably from gconf settings
    palette = self.reconf ('palette')
    if self.gconf_client.get_bool (self.profile + "/use_theme_colors"):
      fg_color = self._vte.get_style ().text[gtk.STATE_NORMAL]
      bg_color = self._vte.get_style ().base[gtk.STATE_NORMAL]
    else:
      fg_color = gtk.gdk.color_parse (self.reconf ('foreground_color'))
      bg_color = gtk.gdk.color_parse (self.reconf ('background_color'))
      
    colors = palette.split (':')
    palette = []
    for color in colors:
      if color:
        palette.append (gtk.gdk.color_parse (color))
    self._vte.set_colors (fg_color, bg_color, palette)

    # Set our background image, transparency and type
    # Many thanks to the authors of gnome-terminal, on which this code is based.
    background_type = self.reconf ('background_type')

    # set background image settings
    if background_type == "image":
      self._vte.set_background_image_file (self.reconf ('background_image'))
      self._vte.set_scroll_background (self.reconf('scroll_background'))
    else:
      self._vte.set_background_image_file('')
      self._vte.set_scroll_background(False)

    # set transparency for the background (image)
    if background_type in ("image", "transparent"):
      self._vte.set_background_tint_color (bg_color)
      self._vte.set_background_saturation(1 - (self.reconf ('background_darkness')))
      self._vte.set_opacity(int(self.reconf('background_darkness') * 65535))
    else:
      self._vte.set_background_saturation(1)
      self._vte.set_opacity(65535)

    if not self._vte.is_composited():
      self._vte.set_background_transparent (background_type == "transparent")
    else:
      self._vte.set_background_transparent (False)

    # Set our cursor blinkiness
    self._vte.set_cursor_blinks = (self.reconf ('cursor_blink'))

    # Set our audible belliness
    silent_bell = self.reconf ('silent_bell')
    self._vte.set_audible_bell = not silent_bell
    self._vte.set_visible_bell = silent_bell

    # Set our scrolliness
    self._vte.set_scrollback_lines (self.reconf ('scrollback_lines'))
    self._vte.set_scroll_on_keystroke (self.reconf ('scroll_on_keystroke'))
    self._vte.set_scroll_on_output (self.reconf ('scroll_on_output'))

    scrollbar_position = self.reconf ('scrollbar_position')

    if scrollbar_position != self.scrollbar_position:
      if scrollbar_position == 'hidden' or scrollbar_position == 'disabled':
        self._scrollbar.hide ()
      else:
        self._scrollbar.show ()
      if scrollbar_position == 'right':
        self._box.remove (self._scrollbar)
        self._box.remove (self._vte)
        self._box.pack_start (self._vte)
        self._box.pack_start (self._scrollbar)
      elif scrollbar_position == 'left':
        self._box.remove (self._vte)
        self._box.remove (self._scrollbar)
        self._box.pack_start(self._scrollbar)
        self._box.pack_start(self._vte)

      self.scrollbar_position = scrollbar_position

    # Set our sloppiness
    self.focus = self.gconf_client.get_string ("/apps/metacity/general/focus_mode") or self.defaults['focus']

  def on_gconf_notification (self, client, cnxn_id, entry, what):
    self.reconfigure_vte ()

  def on_composited_changed (self, widget):
    self.reconfigure_vte ()

  def on_vte_button_press (self, term, event):
    # Left mouse button should transfer focus to this vte widget
    if event.button == 1:
      self._vte.grab_focus ()
      return False    
    # Right mouse button should display a context menu if ctrl not pressed
    if event.button == 3 and event.state & gtk.gdk.CONTROL_MASK == 0:
      self.do_popup (event)
      return True

  def on_vte_notify_enter (self, term, event):
    if (self.focus == "sloppy" or self.focus == "mouse"):
      term.grab_focus ()
      return False

  def do_scrollbar_toggle (self):
    if self._scrollbar.get_property ('visible'):
      self._scrollbar.hide ()
    else:
      self._scrollbar.show ()

  def do_title_toggle (self):
    if self._title.get_property ('visible'):
      self._title.hide ()
    else:
      self._title.show ()
  #keybindings for the individual splited terminals (affects only the
  #the selected terminal)
  def on_vte_key_press (self, term, event):
    keyname = gtk.gdk.keyval_name (event.keyval)

    mask = gtk.gdk.CONTROL_MASK
    if (event.state & mask) == mask:
      if keyname == 'plus':
        self.zoom (True)
        return (True)
      elif keyname == 'minus':
        self.zoom (False)
        return (True)

    # bindings that should be moved to Terminator as they all just call
    # a function of Terminator. It would be cleaner is TerminatorTerm
    # has absolutely no reference to Terminator.
    # N (next) - P (previous) - O (horizontal) - E (vertical) - W (close)

    mask = gtk.gdk.CONTROL_MASK | gtk.gdk.SHIFT_MASK
    if (event.state & mask) == mask:
      if keyname == 'N':
        self.terminator.go_next (self)
        return (True)
      elif keyname == "P":
        self.terminator.go_prev (self)
        return (True)
      elif keyname == 'O':
        self.terminator.splitaxis (self, False)
        return (True)
      elif keyname == 'E':
        self.terminator.splitaxis (self, True)
        return (True)
      elif keyname == 'W':
        self.terminator.closeterm (self)
        return (True)
      elif keyname == 'C':
        self._vte.copy_clipboard ()
        return (True)
      elif keyname == 'V':
        self._vte.paste_clipboard ()
        return (True)
      elif keyname == 'S':
        self.do_scrollbar_toggle ()
        return (True)
      elif keyname in ('Up', 'Down', 'Left', 'Right'):
          self.terminator.resizeterm (self, keyname)
          return (True)

    if keyname and (keyname == 'Tab' or keyname.endswith('_Tab')):
        if event.state == gtk.gdk.CONTROL_MASK:
            self.terminator.go_next (self)
            return (True)
        if (event.state & mask) == mask:
            self.terminator.go_prev (self)
            return (True)

    return (False)

  def zoom (self, zoom_in):
    pangodesc = self._vte.get_font ()
    fontsize = pangodesc.get_size () 

    if fontsize > pango.SCALE and not zoom_in:
      fontsize -= pango.SCALE
    elif zoom_in:
      fontsize += pango.SCALE

    pangodesc.set_size (fontsize)
    self._vte.set_font (pangodesc)

  def on_vte_popup_menu (self, term):
    self.do_popup ()

  def do_popup (self, event = None):
    menu = self.create_popup_menu (event)
    menu.popup (None, None, None, event.button, event.time)

  def create_popup_menu (self, event):
    menu = gtk.Menu ()
    url = None

    if event:
      url = self._vte.match_check (int (event.x / self._vte.get_char_width ()), int (event.y / self._vte.get_char_height ()))

    if url:
      if url[1] != self.matches['email']:
        address = url[0]
        nameopen = _("_Open Link")
        namecopy = _("_Copy Link Address")
      else:
        if url[0][0:7] != "mailto:":
          address = "mailto:" + url[0]
        else:
          address = url[0]
        nameopen = _("_Send Mail To...")
        namecopy = _("_Copy Email Address")

      item = gtk.MenuItem (nameopen)
      item.connect ("activate", lambda menu_item: openurl (address))
      menu.append (item)

      item = gtk.MenuItem (namecopy)
      item.connect ("activate", lambda menu_item: self.clipboard.set_text (url[0]))
      menu.append (item)

      item = gtk.MenuItem ()
      menu.append (item)

    item = gtk.ImageMenuItem (gtk.STOCK_COPY)
    item.connect ("activate", lambda menu_item: self._vte.copy_clipboard ())
    item.set_sensitive (self._vte.get_has_selection ())
    menu.append (item)

    item = gtk.ImageMenuItem (gtk.STOCK_PASTE)
    item.connect ("activate", lambda menu_item: self._vte.paste_clipboard ())
    menu.append (item)

    item = gtk.MenuItem ()
    menu.append (item)

    item = gtk.CheckMenuItem (_("Show _scrollbar"))
    item.set_active (self._scrollbar.get_property ('visible'))
    item.connect ("toggled", lambda menu_item: self.do_scrollbar_toggle ())
    menu.append (item)
    
    item = gtk.CheckMenuItem (_("Show Title"))
    item.set_active (self._title.get_property ('visible'))
    item.connect ("toggled", lambda menu_item: self.do_title_toggle ())
    menu.append (item)

    item = gtk.MenuItem ()
    menu.append (item)

    item = gtk.MenuItem (_("Split H_orizontally"))
    item.connect ("activate", lambda menu_item: self.terminator.splitaxis (self, False))
    menu.append (item)

    item = gtk.MenuItem (_("Split V_ertically"))
    item.connect ("activate", lambda menu_item: self.terminator.splitaxis (self, True))
    menu.append (item)

    item = gtk.MenuItem ()
    menu.append (item)

    item = gtk.ImageMenuItem (gtk.STOCK_CLOSE)
    item.connect ("activate", lambda menu_item: self.terminator.closeterm (self))
    menu.append (item)

    menu.show_all ()
    return menu

  def on_vte_title_change(self, vte):
    if self.reconf ('titletips'):
      vte.set_property ("has-tooltip", True)
      vte.set_property ("tooltip-text", vte.get_window_title ())
    #set the title anyhow, titlebars setting only show/hide the label
    self._title.set_text(vte.get_window_title ())
    self.terminator.set_window_title("Terminator: %s" %vte.get_window_title ())

  def on_vte_focus_in(self, vte, event):
    self._titlebox.modify_bg(gtk.STATE_NORMAL,self.terminator.window.get_style().bg[gtk.STATE_SELECTED])
    self._title.modify_fg(gtk.STATE_NORMAL, self.terminator.window.get_style().fg[gtk.STATE_SELECTED])
    return
    
  def on_vte_focus_out(self, vte, event):
    self._titlebox.modify_bg(gtk.STATE_NORMAL, self.terminator.window.get_style().bg[gtk.STATE_NORMAL])
    self._title.modify_fg(gtk.STATE_NORMAL, self.terminator.window.get_style().fg[gtk.STATE_NORMAL])
    return

  def on_vte_focus(self, vte):
    if vte.get_window_title ():
      self.terminator.set_window_title("Terminator: %s" %vte.get_window_title ())
  
  def get_box (self):
    return self._box

  def destroy(self):
    self.get_box().destroy()
    self._vte.destroy()
    
class Terminator:
  def __init__ (self, profile, command = None, fullscreen = False, maximise = False, borderless = False):
    self.profile = profile
    self.gconf_client = gconf.client_get_default ()
    self.command = command

    self._fullscreen = False

    self.window = gtk.Window ()
    self.window.set_title ("Terminator")

    # FIXME: This really shouldn't be a hardcoded path
    try:
      self.window.set_icon_from_file ("/usr/share/icons/hicolor/48x48/apps/terminator.png")
    except:
      self.icon = self.window.render_icon (gtk.STOCK_DIALOG_INFO, gtk.ICON_SIZE_BUTTON)
      self.window.set_icon (self.icon)

    self.window.connect ("key-press-event", self.on_key_press)
    self.window.connect ("delete_event", self.on_delete_event)
    self.window.connect ("destroy", self.on_destroy_event)

    self.window.set_property ('allow-shrink', True)

    if fullscreen:
      self.fullscreen_toggle ()

    if maximise:
      self.maximize ()

    if borderless:
      self.window.set_decorated (False)

    # Set RGBA colormap if possible so VTE can use real alpha
    # channels for transparency.
    screen = self.window.get_screen()
    colormap = screen.get_rgba_colormap()
    if colormap:
      self.window.set_colormap(colormap)

    # Start out with just one terminal
    # FIXME: This should be really be decided from some kind of profile
    term = (TerminatorTerm (self, self.profile, self.command))
    self.term_list = [term]

    self.window.add (term.get_box ())
    self.window.show ()

  def maximize (self):
    """ Maximize the Terminator."""
    self.window.maximize ()

  def toggle_fullscreen (self):
    """ Toggle the fullscreen state of the window. If it is in
        fullscreen state, it will be unfullscreened. If it is not, it
        will be set to fullscreen state.
    """
    if self._fullscreen:
      self.window.unfullscreen ()
    else:
      self.window.fullscreen ()
    self._fullscreen = not self._fullscreen

  def on_delete_event (self, window, event, data=None):
    if len (self.term_list) == 1:
      return False

    # show dialog
    dialog = gtk.Dialog (_("Close?"), window, gtk.DIALOG_MODAL,
      (gtk.STOCK_CANCEL, gtk.RESPONSE_REJECT, gtk.STOCK_CLOSE, gtk.RESPONSE_ACCEPT))
    dialog.set_has_separator (False)
    dialog.set_resizable (False)

    primairy = gtk.Label (_('<big><b>Close all terminals?</b></big>'))
    primairy.set_use_markup (True)
    primairy.set_alignment (0, 0.5)
    secundairy = gtk.Label (_("This window has %s terminals open.  Closing the window will also close all terminals.") % len(self.term_list))
    secundairy.set_line_wrap(True)
    primairy.set_alignment (0, 0.5)

    labels = gtk.VBox ()
    labels.pack_start (primairy, False, False, 6)
    labels.pack_start (secundairy, False, False, 6)

    image = gtk.image_new_from_stock(gtk.STOCK_DIALOG_WARNING, gtk.ICON_SIZE_DIALOG)
    image.set_alignment (0.5, 0)

    box = gtk.HBox()
    box.pack_start (image, False, False, 6)
    box.pack_start (labels, False, False, 6)
    dialog.vbox.pack_start (box, False, False, 12)

    dialog.show_all ()
    result = dialog.run ()
    dialog.destroy ()
    return not (result == gtk.RESPONSE_ACCEPT)

  def on_destroy_event (self, widget, data=None):
    gtk.main_quit ()

  # keybindings for the whole terminal window (affects the main
  # windows containing the splited terminals)
  def on_key_press (self, window, event):
    """ Callback for the window to determine what to do with special
        keys. Currently handled key-combo's:
          * F11:              toggle fullscreen state of the window.
          * CTRL - SHIFT - Q: close all terminals
    """
    keyname = gtk.gdk.keyval_name (event.keyval)
    mask = gtk.gdk.CONTROL_MASK | gtk.gdk.SHIFT_MASK

    if (keyname == 'F11'):
      self.toggle_fullscreen ()
      return (True)

    if (event.state & mask) == mask:
      if keyname == 'Q':
        if not self.on_delete_event (window, gtk.gdk.Event (gtk.gdk.DELETE)):
          self.on_destroy_event (window, gtk.gdk.Event (gtk.gdk.DESTROY))
        
<<<<<<< HEAD

  def add(self, widget, terminal, pos = "bottom"):
    """
    Add a term to another at position pos
    """
    vertical = pos in ("top", "bottom")
=======
  def set_window_title(self, title):
    self.window.set_title(title)
    
  def splitaxis (self, widget, vertical=True):
    """ Split the provided widget on the horizontal or vertical axis. """

    # create a new terminal and parent pane.
    terminal = TerminatorTerm (self, self.profile, None, widget.get_cwd())
>>>>>>> 847ee626
    pane = (vertical) and gtk.VPaned () or gtk.HPaned ()
    # get the parent of the provided terminal
    parent   = widget.get_box ().get_parent ()

    if isinstance (parent, gtk.Window):
      # We have just one term
      widget.get_box ().reparent (pane)
      if pos in ("top", "left"):
        pane.remove(widget.get_box ())
        pane.pack1 (terminal.get_box (), True, True)
        pane.pack2 (widget.get_box (), True, True)
      else:
        pane.pack1 (widget.get_box (), True, True)
        pane.pack2 (terminal.get_box (), True, True)
      parent.add (pane)

      position = (vertical) and parent.allocation.height \
                             or parent.allocation.width

    if isinstance (parent, gtk.Paned):
      # We are inside a split term
      position = (vertical) and widget.get_box().allocation.height \
                             or widget.get_box().allocation.width

      if (widget.get_box () == parent.get_child1 ()):
        widget.get_box ().reparent (pane)
        parent.pack1 (pane, True, True)
      else:
        widget.get_box ().reparent (pane)
        parent.pack2 (pane, True, True)
      if pos in ("top", "left"):
        pane.remove(widget.get_box ())
        pane.pack1 (terminal.get_box (), True, True)
        pane.pack2 (widget.get_box (), True, True)
      else:
        pane.pack1 (widget.get_box (), True, True)
        pane.pack2 (terminal.get_box (), True, True)
        
      pane.pack1 (widget.get_box (), True, True)
      pane.pack2 (terminal.get_box (), True, True)

    # show all, set position of the divider
    pane.show ()
    pane.set_position (position / 2)
    terminal.get_box ().show ()

    # insert the term reference into the list
    index = self.term_list.index (widget)
    self.term_list.insert (index + 1, terminal)
    
    # make the new terminal grab the focus
    terminal._vte.grab_focus ()

    return (terminal)
      
  def splitaxis (self, widget, vertical=True):
    """ Split the provided widget on the horizontal or vertical axis. """
    # create a new terminal and parent pane.
    terminal = TerminatorTerm (self, self.profile, None, widget.get_cwd())
    pos = vertical and "bottom" or "right"
    self.add(widget, terminal, pos)
    terminal.get_box ().show ()
    return terminal
  
  def remove(self, widget):
    """Remove a TerminatorTerm from the Terminator view and terms list
       Returns True on success, False on failure"""
    parent = widget.get_box ().get_parent ()
    sibling = None

    if isinstance (parent, gtk.Window):
      # We are the only term
      if not self.on_delete_event (parent, gtk.gdk.Event (gtk.gdk.DELETE)):
        self.on_destroy_event (parent, gtk.gdk.Event (gtk.gdk.DESTROY))
      return

    if isinstance (parent, gtk.Paned):
      index = self.term_list.index (widget)
      grandparent = parent.get_parent ()

      # Discover sibling while all objects exist
      if widget.get_box () == parent.get_child1 ():
        sibling = parent.get_child2 ()
      if widget.get_box () == parent.get_child2 ():
        sibling = parent.get_child1 ()

      if not sibling:
        # something is wrong, give up
        print >> sys.stderr, "Error: %s is not a child of %s"%(widget, parent)
        return False

      parent.remove(widget.get_box())
      grandparent.remove (parent)
      sibling.reparent (grandparent)
      grandparent.resize_children()
      parent.destroy ()
      self.term_list.remove (widget)
      
      if not isinstance (sibling, gtk.Paned):
        for term in self.term_list:
          if term.get_box () == sibling:
            term._vte.grab_focus ()
            break
      else:
        if index == 0: index = 1
        self.term_list[index - 1]._vte.grab_focus ()

    return True
    
  def closeterm (self, widget):
    if self.remove(widget):
      widget.destroy ()
      return True
    return False

  def go_next (self, term):
    current = self.term_list.index (term)
    next = current

    if current == len (self.term_list) - 1:
      next = 0
    else:
      next += 1

    self.term_list[next]._vte.grab_focus ()

  def go_prev (self, term):
    current = self.term_list.index (term)
    previous = current

    if current == 0:
      previous = len (self.term_list) - 1
    else:
      previous -= 1

    #self.window.set_title(self.term_list[previous]._vte.get_window_title())
    self.term_list[previous]._vte.grab_focus ()
    
    
     

  def resizeterm (self, widget, keyname):
    vertical = False
    if keyname in ('Up', 'Down'):
      vertical = True
    elif keyname in ('Left', 'Right'):
      vertical = False
    else:
      return
    parent = self.get_first_parent_paned(widget.get_box (),vertical)
    if parent == None:
      return
    
    #We have a corresponding parent pane
    #
    #allocation = parent.get_allocation()
  
    if keyname in ('Up', 'Down'):
      maxi = parent.get_child1().get_allocation().height + parent.get_child2().get_allocation().height - 1
      
    else:
      maxi = parent.get_child1().get_allocation().width + parent.get_child2().get_allocation().width - 1
    move = 10
    if keyname in ('Up', 'Left'):
      move = -10
    
  
    move = max(2, parent.get_position() + move)
    move = min(maxi, move)
    
    parent.set_position(move)
    
  
  def get_first_parent_paned (self, widget, vertical = None):
    """This method returns the first parent pane of a widget.
    if vertical is True returns the first VPaned
    if vertical is False return the first Hpaned
    if is None return the First Paned"""
    if isinstance (widget, gtk.Window):
      return None
    parent = widget.get_parent()
    if isinstance (parent, gtk.Paned) and vertical is None:
        return parent
    if isinstance (parent, gtk.VPaned) and vertical:
      return parent
    elif isinstance (parent, gtk.HPaned) and not vertical:
      return parent
    return self.get_first_parent_paned(parent, vertical)
     
if __name__ == '__main__':
  try:
    if (gconf):
      pass
  except:
    # Install a fake gconf setup
    gconf = fakegconf ()

  def execute_cb (option, opt, value, parser):
    assert value is None
    value = []
    while parser.rargs:
      arg = parser.rargs[0]
      value.append (arg)
      del (parser.rargs[0])
    setattr(parser.values, option.dest, value)

  def execute_cb (option, opt, value, parser):
    assert value is None
    value = []
    while parser.rargs:
      arg = parser.rargs[0]
      value.append (arg)
      del (parser.rargs[0])
    setattr(parser.values, option.dest, value)

  usage = "usage: %prog [options]"
  parser = OptionParser (usage)
  parser.add_option ("-d", "--debug", action="store_true", dest="debug", help="Enable debugging information")
  parser.add_option ("-m", "--maximise", action="store_true", dest="maximise", help="Open the Terminator window maximised")
  parser.add_option ("-f", "--fullscreen", action="store_true", dest="fullscreen", help="Set the window into fullscreen mode")
  parser.add_option ("-b", "--borderless", action="store_true", dest="borderless", help="Turn off the window's borders")
  parser.add_option ("-p", "--profile", dest="profile", help="Specify a GNOME Terminal profile to emulate")
  parser.add_option ("-e", "--command", dest="command", help="Execute the argument to this option inside the terminal")
  parser.add_option ("-x", "--execute", dest="execute", action="callback", callback=execute_cb, help="Execute the remainder of the command line inside the terminal")
  parser.add_option ("-g", "--no-gconf", dest="nogconf", action="store_true", help="Disable gconf usage, falling back on ~/.terminatorrc and defaults")

  (options, args) = parser.parse_args ()
  if len (args) != 0:
    parser.error("Expecting zero additional arguments, found: %d"%len (args))

  command = []
  if (options.command):
    command.append (options.command)
  if (options.execute):
    command = options.execute
  if (options.nogconf):
    del (gconf)
    gconf = fakegconf ()

  term = Terminator (options.profile, command, options.fullscreen, options.maximise, options.borderless)

  gtk.main ()
<|MERGE_RESOLUTION|>--- conflicted
+++ resolved
@@ -147,23 +147,6 @@
     if self.profile:
       self.gconf_client.add_dir (self.profile, gconf.CLIENT_PRELOAD_RECURSIVE)
       self.gconf_client.notify_add (self.profile, self.on_gconf_notification)
-<<<<<<< HEAD
-    else:
-      if os.path.exists (pwd.getpwuid(os.getuid ())[5] + "/.terminatorrc"):
-        f = open (pwd.getpwuid (os.getuid ())[5] + "/.terminatorrc")
-        config = f.readlines ()
-        f.close ()
-
-        for line in config:
-          try:
-	    line = line.split("#")[0]
-            line = line.strip ()
-            if line:
-              (key,value) = line.split ("=")
-              print >> sys.stderr, _('''Overriding setting '%s' from default value '%s' to: '%s' ''') % (key.strip (), self.defaults[key.strip ()], value.strip ())
-              self.defaults[key.strip ()] = value.strip ()
-          except:
-=======
 
     if os.path.exists (pwd.getpwuid(os.getuid ())[5] + "/.terminatorrc"):
       f = open (pwd.getpwuid (os.getuid ())[5] + "/.terminatorrc")
@@ -174,7 +157,6 @@
         try:
           line = line.strip ()
           if line[0] == '#':
->>>>>>> 847ee626
             pass
           elif line:
             (key,value) = line.split ("=")
@@ -226,10 +208,7 @@
 
     packfunc (self._vte)
     packfunc (self._scrollbar, False)
-<<<<<<< HEAD
-=======
-    
->>>>>>> 847ee626
+
     self._vte.connect ("key-press-event", self.on_vte_key_press)
     self._vte.connect ("button-press-event", self.on_vte_button_press)
     self._vte.connect ("popup-menu", self.on_vte_popup_menu)
@@ -245,15 +224,11 @@
     self._vte.connect("drag-data-received", self.on_drag_data_received, self)
     
     self._vte.connect ("composited-changed", self.on_composited_changed)
-<<<<<<< HEAD
-
-#    self._vte.connect ("window-title-changed", self.on_vte_title_change)
-=======
+
     self._vte.connect ("window-title-changed", self.on_vte_title_change)
     self._vte.connect ("grab-focus", self.on_vte_focus)
     self._vte.connect ("focus-out-event", self.on_vte_focus_out)
     self._vte.connect ("focus-in-event", self.on_vte_focus_in)
->>>>>>> 847ee626
 
   
 
@@ -864,24 +839,18 @@
       if keyname == 'Q':
         if not self.on_delete_event (window, gtk.gdk.Event (gtk.gdk.DELETE)):
           self.on_destroy_event (window, gtk.gdk.Event (gtk.gdk.DESTROY))
-        
-<<<<<<< HEAD
-
+
+  def set_window_title(self, title):
+    """
+    Modifies Terminator window title
+    """
+    self.window.set_title(title)
+    
   def add(self, widget, terminal, pos = "bottom"):
     """
     Add a term to another at position pos
     """
     vertical = pos in ("top", "bottom")
-=======
-  def set_window_title(self, title):
-    self.window.set_title(title)
-    
-  def splitaxis (self, widget, vertical=True):
-    """ Split the provided widget on the horizontal or vertical axis. """
-
-    # create a new terminal and parent pane.
-    terminal = TerminatorTerm (self, self.profile, None, widget.get_cwd())
->>>>>>> 847ee626
     pane = (vertical) and gtk.VPaned () or gtk.HPaned ()
     # get the parent of the provided terminal
     parent   = widget.get_box ().get_parent ()
