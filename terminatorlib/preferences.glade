--- conflicted
+++ resolved
@@ -298,11 +298,7 @@
                     <child>
                       <object class="GtkTable" id="global_config_table">
                         <property name="visible">True</property>
-<<<<<<< HEAD
-                        <property name="n_rows">10</property>
-=======
-                        <property name="n_rows">7</property>
->>>>>>> b04ce427
+                        <property name="n_rows">11</property>
                         <property name="n_columns">2</property>
                         <property name="column_spacing">6</property>
                         <child>
@@ -496,81 +492,23 @@
                         <child>
                           <object class="GtkLabel" id="label24">
                             <property name="visible">True</property>
-<<<<<<< HEAD
                             <property name="label" translatable="yes">Hide from taskbar</property>
-=======
-                            <property name="label" translatable="yes">DBus server</property>
->>>>>>> b04ce427
-                          </object>
-                          <packing>
-                            <property name="top_attach">6</property>
-                            <property name="bottom_attach">7</property>
-<<<<<<< HEAD
+                          </object>
+                          <packing>
+                            <property name="top_attach">7</property>
+                            <property name="bottom_attach">8</property>
                             <property name="x_options"></property>
                             <property name="y_options"></property>
                           </packing>
                         </child>
                         <child>
                           <object class="GtkCheckButton" id="hidefromtaskbcheck">
-=======
-                          </packing>
-                        </child>
-                        <child>
-                          <object class="GtkCheckButton" id="dbuscheck">
->>>>>>> b04ce427
                             <property name="visible">True</property>
                             <property name="can_focus">True</property>
                             <property name="receives_default">False</property>
                             <property name="active">True</property>
                             <property name="draw_indicator">True</property>
-<<<<<<< HEAD
                             <signal name="toggled" handler="on_hidefromtaskbcheck_toggled"/>
-=======
-                            <signal name="toggled" handler="on_dbuscheck_toggled"/>
->>>>>>> b04ce427
-                          </object>
-                          <packing>
-                            <property name="left_attach">1</property>
-                            <property name="right_attach">2</property>
-                            <property name="top_attach">6</property>
-                            <property name="bottom_attach">7</property>
-<<<<<<< HEAD
-                            <property name="x_options"></property>
-                            <property name="y_options">GTK_EXPAND</property>
-                          </packing>
-                        </child>
-                        <child>
-                          <object class="GtkLabel" id="label25">
-                            <property name="visible">True</property>
-                            <property name="label" translatable="yes">Always on top</property>
-                          </object>
-                          <packing>
-                            <property name="top_attach">7</property>
-                            <property name="bottom_attach">8</property>
-                            <property name="x_options"></property>
-                            <property name="y_options"></property>
-                          </packing>
-                        </child>
-                        <child>
-                          <object class="GtkLabel" id="label26">
-                            <property name="visible">True</property>
-                            <property name="label" translatable="yes">Hide on lose focus</property>
-                          </object>
-                          <packing>
-                            <property name="top_attach">8</property>
-                            <property name="bottom_attach">9</property>
-                            <property name="x_options"></property>
-                            <property name="y_options"></property>
-                          </packing>
-                        </child>
-                        <child>
-                          <object class="GtkCheckButton" id="alwaysontopcheck">
-                            <property name="visible">True</property>
-                            <property name="can_focus">True</property>
-                            <property name="receives_default">False</property>
-                            <property name="active">True</property>
-                            <property name="draw_indicator">True</property>
-                            <signal name="toggled" handler="on_alwaysontopcheck_toggled"/>
                           </object>
                           <packing>
                             <property name="left_attach">1</property>
@@ -582,13 +520,37 @@
                           </packing>
                         </child>
                         <child>
-                          <object class="GtkCheckButton" id="hideonlosefocuscheck">
+                          <object class="GtkLabel" id="label25">
+                            <property name="visible">True</property>
+                            <property name="label" translatable="yes">Always on top</property>
+                          </object>
+                          <packing>
+                            <property name="top_attach">8</property>
+                            <property name="bottom_attach">9</property>
+                            <property name="x_options"></property>
+                            <property name="y_options"></property>
+                          </packing>
+                        </child>
+                        <child>
+                          <object class="GtkLabel" id="label26">
+                            <property name="visible">True</property>
+                            <property name="label" translatable="yes">Hide on lose focus</property>
+                          </object>
+                          <packing>
+                            <property name="top_attach">9</property>
+                            <property name="bottom_attach">10</property>
+                            <property name="x_options"></property>
+                            <property name="y_options"></property>
+                          </packing>
+                        </child>
+                        <child>
+                          <object class="GtkCheckButton" id="alwaysontopcheck">
                             <property name="visible">True</property>
                             <property name="can_focus">True</property>
                             <property name="receives_default">False</property>
                             <property name="active">True</property>
                             <property name="draw_indicator">True</property>
-                            <signal name="toggled" handler="on_hideonlosefocuscheck_toggled"/>
+                            <signal name="toggled" handler="on_alwaysontopcheck_toggled"/>
                           </object>
                           <packing>
                             <property name="left_attach">1</property>
@@ -600,13 +562,31 @@
                           </packing>
                         </child>
                         <child>
-                          <object class="GtkLabel" id="label27">
-                            <property name="visible">True</property>
-                            <property name="label" translatable="yes">Show on all workspaces</property>
-                          </object>
-                          <packing>
+                          <object class="GtkCheckButton" id="hideonlosefocuscheck">
+                            <property name="visible">True</property>
+                            <property name="can_focus">True</property>
+                            <property name="receives_default">False</property>
+                            <property name="active">True</property>
+                            <property name="draw_indicator">True</property>
+                            <signal name="toggled" handler="on_hideonlosefocuscheck_toggled"/>
+                          </object>
+                          <packing>
+                            <property name="left_attach">1</property>
+                            <property name="right_attach">2</property>
                             <property name="top_attach">9</property>
                             <property name="bottom_attach">10</property>
+                            <property name="x_options"></property>
+                            <property name="y_options">GTK_EXPAND</property>
+                          </packing>
+                        </child>
+                        <child>
+                          <object class="GtkLabel" id="label27">
+                            <property name="visible">True</property>
+                            <property name="label" translatable="yes">Show on all workspaces</property>
+                          </object>
+                          <packing>
+                            <property name="top_attach">10</property>
+                            <property name="bottom_attach">11</property>
                             <property name="x_options"></property>
                             <property name="y_options"></property>
                           </packing>
@@ -623,12 +603,37 @@
                           <packing>
                             <property name="left_attach">1</property>
                             <property name="right_attach">2</property>
-                            <property name="top_attach">9</property>
-                            <property name="bottom_attach">10</property>
+                            <property name="top_attach">10</property>
+                            <property name="bottom_attach">11</property>
                             <property name="x_options"></property>
-=======
+                            <property name="y_options">GTK_EXPAND</property>
+                          </packing>
+                        </child>
+                        <child>
+                          <object class="GtkLabel" id="label28">
+                            <property name="visible">True</property>
+                            <property name="label" translatable="yes">DBus server</property>
+                          </object>
+                          <packing>
+                            <property name="top_attach">6</property>
+                            <property name="bottom_attach">7</property>
+                          </packing>
+                        </child>
+                        <child>
+                          <object class="GtkCheckButton" id="dbuscheck">
+                            <property name="visible">True</property>
+                            <property name="can_focus">True</property>
+                            <property name="receives_default">False</property>
+                            <property name="active">True</property>
+                            <property name="draw_indicator">True</property>
+                            <signal name="toggled" handler="on_dbuscheck_toggled"/>
+                          </object>
+                          <packing>
+                            <property name="left_attach">1</property>
+                            <property name="right_attach">2</property>
+                            <property name="top_attach">6</property>
+                            <property name="bottom_attach">7</property>
                             <property name="x_options">GTK_EXPAND</property>
->>>>>>> b04ce427
                             <property name="y_options">GTK_EXPAND</property>
                           </packing>
                         </child>
