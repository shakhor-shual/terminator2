--- conflicted
+++ resolved
@@ -391,11 +391,7 @@
                       <object class="GtkTable" id="global_config_table">
                         <property name="visible">True</property>
                         <property name="can_focus">False</property>
-<<<<<<< HEAD
-                        <property name="n_rows">16</property>
-=======
-                        <property name="n_rows">15</property>
->>>>>>> b0b8b576
+                        <property name="n_rows">18</property>
                         <property name="n_columns">2</property>
                         <property name="column_spacing">6</property>
                         <child>
@@ -817,7 +813,7 @@
                           </packing>
                         </child>
                         <child>
-                          <object class="GtkLabel" id="label31">
+                          <object class="GtkLabel" id="label35">
                             <property name="visible">True</property>
                             <property name="can_focus">False</property>
                             <property name="label" translatable="yes">Tabs scroll buttons</property>
@@ -846,7 +842,7 @@
                           </packing>
                         </child>
                         <child>
-                          <object class="GtkLabel" id="label33">
+                          <object class="GtkLabel" id="label37">
                             <property name="visible">True</property>
                             <property name="can_focus">False</property>
                             <property name="label" translatable="yes">Tabs homogeneous</property>
@@ -882,8 +878,8 @@
                             <property name="label" translatable="yes">Use custom URL handler</property>
                           </object>
                           <packing>
-                            <property name="top_attach">13</property>
-                            <property name="bottom_attach">14</property>
+                            <property name="top_attach">15</property>
+                            <property name="bottom_attach">16</property>
                           </packing>
                         </child>
                         <child>
@@ -893,8 +889,8 @@
                             <property name="label" translatable="yes">Custom URL handler</property>
                           </object>
                           <packing>
-                            <property name="top_attach">14</property>
-                            <property name="bottom_attach">15</property>
+                            <property name="top_attach">16</property>
+                            <property name="bottom_attach">17</property>
                           </packing>
                         </child>
                         <child>
@@ -909,8 +905,8 @@
                           <packing>
                             <property name="left_attach">1</property>
                             <property name="right_attach">2</property>
-                            <property name="top_attach">13</property>
-                            <property name="bottom_attach">14</property>
+                            <property name="top_attach">15</property>
+                            <property name="bottom_attach">16</property>
                             <property name="x_options"></property>
                             <property name="y_options">GTK_EXPAND</property>
                           </packing>
@@ -925,8 +921,8 @@
                           <packing>
                             <property name="left_attach">1</property>
                             <property name="right_attach">2</property>
-                            <property name="top_attach">14</property>
-                            <property name="bottom_attach">15</property>
+                            <property name="top_attach">16</property>
+                            <property name="bottom_attach">17</property>
                           </packing>
                         </child>
                         <child>
@@ -936,8 +932,8 @@
                             <property name="label" translatable="yes">Re-use profiles for new terminals</property>
                           </object>
                           <packing>
-                            <property name="top_attach">15</property>
-                            <property name="bottom_attach">16</property>
+                            <property name="top_attach">17</property>
+                            <property name="bottom_attach">18</property>
                           </packing>
                         </child>
                         <child>
@@ -953,8 +949,8 @@
                           <packing>
                             <property name="left_attach">1</property>
                             <property name="right_attach">2</property>
-                            <property name="top_attach">15</property>
-                            <property name="bottom_attach">16</property>
+                            <property name="top_attach">17</property>
+                            <property name="bottom_attach">18</property>
                             <property name="x_options">GTK_EXPAND</property>
                             <property name="y_options">GTK_EXPAND</property>
                           </packing>
