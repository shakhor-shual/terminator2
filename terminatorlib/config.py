#!/usr/bin/python
#    TerminatorConfig - layered config classes
#    Copyright (C) 2006-2010  cmsj@tenshu.net
#
#  This program is free software; you can redistribute it and/or modify
#  it under the terms of the GNU General Public License as published by
#  the Free Software Foundation, version 2 only.
#
#  This program is distributed in the hope that it will be useful,
#  but WITHOUT ANY WARRANTY; without even the implied warranty of
#  MERCHANTABILITY or FITNESS FOR A PARTICULAR PURPOSE.  See the
#  GNU General Public License for more details.
#
#  You should have received a copy of the GNU General Public License
#  along with this program; if not, write to the Free Software
#  Foundation, Inc., 51 Franklin Street, Fifth Floor, Boston, MA 02110-1301 USA

"""Terminator by Chris Jones <cmsj@tenshu.net>

Classes relating to configuration

>>> DEFAULTS['global_config']['focus']
'click'
>>> config = Config()
>>> config['focus'] = 'sloppy'
>>> config['focus']
'sloppy'
>>> DEFAULTS['global_config']['focus']
'click'
>>> config2 = Config()
>>> config2['focus']
'sloppy'
>>> config2['focus'] = 'click'
>>> config2['focus']
'click'
>>> config['focus']
'click'
>>> config['geometry_hinting'].__class__.__name__
'bool'
>>> plugintest = {}
>>> plugintest['foo'] = 'bar'
>>> config.plugin_set_config('testplugin', plugintest)
>>> config.plugin_get_config('testplugin')
{'foo': 'bar'}
>>> config.plugin_get('testplugin', 'foo')
'bar'
>>> config.get_profile()
'default'
>>> config.set_profile('my_first_new_testing_profile')
>>> config.get_profile()
'my_first_new_testing_profile'
>>> config.del_profile('my_first_new_testing_profile')
>>> config.get_profile()
'default'
>>> config.list_profiles().__class__.__name__
'list'
>>> config.options_set({})
>>> config.options_get()
{}
>>> 

"""

import platform
import os
from copy import copy
from configobj.configobj import ConfigObj, flatten_errors
from configobj.validate import Validator
from borg import Borg
from util import dbg, err, DEBUG, get_config_dir, dict_diff

try:
    import gconf
except ImportError:
    dbg('Unable to import gconf, GNOME defaults unavailable')

DEFAULTS = {
        'global_config':   {
            'dbus'                  : False,
            'focus'                 : 'click',
            'handle_size'           : -1,
            'geometry_hinting'      : True,
            'window_state'          : 'normal',
            'borderless'            : False,
            'tab_position'          : 'top',
            'close_button_on_tab'   : True,
            'hide_tabbar'           : False,
            'scroll_tabbar'         : False,
            'hide_from_taskbar'     : False,
            'always_on_top'         : False,
            'hide_on_lose_focus'    : False,
            'sticky'                : False,
            'try_posix_regexp'      : platform.system() != 'Linux',
            'use_custom_url_handler': False,
            'custom_url_handler'    : '',
            'title_hide_sizetext'   : False,
            'title_transmit_fg_color' : '#ffffff',
            'title_transmit_bg_color' : '#c80003',
            'title_receive_fg_color' : '#ffffff',
            'title_receive_bg_color' : '#0076c9',
            'title_inactive_fg_color' : '#000000',
            'title_inactive_bg_color' : '#c0bebf',
            'inactive_color_offset': 0.8,
            'enabled_plugins'       : ['LaunchpadBugURLHandler',
                                       'LaunchpadCodeURLHandler',
                                       'APTURLHandler'],
             'suppress_multiple_term_dialog': False,
        },
        'keybindings': {
            'zoom_in'          : '<Control>plus',
            'zoom_out'         : '<Control>minus',
            'zoom_normal'      : '<Control>0',
            'new_tab'          : '<Shift><Control>t',
            'cycle_next'       : '<Control>Tab',
            'cycle_prev'       : '<Shift><Control>Tab',
            'go_next'          : '<Shift><Control>n',
            'go_prev'          : '<Shift><Control>p',
            'go_up'            : '<Alt>Up',
            'go_down'          : '<Alt>Down',
            'go_left'          : '<Alt>Left',
            'go_right'         : '<Alt>Right',
            'rotate_cw'        : '<Super>r',
            'rotate_ccw'       : '<Super><Shift>r',
            'split_horiz'      : '<Shift><Control>o',
            'split_vert'       : '<Shift><Control>e',
            'close_term'       : '<Shift><Control>w',
            'copy'             : '<Shift><Control>c',
            'paste'            : '<Shift><Control>v',
            'toggle_scrollbar' : '<Shift><Control>s',
            'search'           : '<Shift><Control>f',
            'close_window'     : '<Shift><Control>q',
            'resize_up'        : '<Shift><Control>Up',
            'resize_down'      : '<Shift><Control>Down',
            'resize_left'      : '<Shift><Control>Left',
            'resize_right'     : '<Shift><Control>Right',
            'move_tab_right'   : '<Shift><Control>Page_Down',
            'move_tab_left'    : '<Shift><Control>Page_Up',
            'toggle_zoom'      : '<Shift><Control>x',
            'scaled_zoom'      : '<Shift><Control>z',
            'next_tab'         : '<Control>Page_Down',
            'prev_tab'         : '<Control>Page_Up',
            'switch_to_tab_1'  : '',
            'switch_to_tab_2'  : '',
            'switch_to_tab_3'  : '',
            'switch_to_tab_4'  : '',
            'switch_to_tab_5'  : '',
            'switch_to_tab_6'  : '',
            'switch_to_tab_7'  : '',
            'switch_to_tab_8'  : '',
            'switch_to_tab_9'  : '',
            'switch_to_tab_10' : '',
            'full_screen'      : 'F11',
            'reset'            : '<Shift><Control>r',
            'reset_clear'      : '<Shift><Control>g',
            'hide_window'      : '<Shift><Control><Alt>a',
            'group_all'        : '<Super>g',
            'ungroup_all'      : '<Shift><Super>g',
            'group_tab'        : '<Super>t',
            'ungroup_tab'      : '<Shift><Super>t',
            'new_window'       : '<Shift><Control>i',
            'new_terminator'   : '<Super>i',
            'broadcast_off'    : '',
            'broadcast_group'  : '',
            'broadcast_all'    : '',
<<<<<<< HEAD
            'insert_number'    : '',
            'insert_padded'    : ''
=======
            'edit_window_title': ''
>>>>>>> e5eda24a
        },
        'profiles': {
            'default':  {
                'allow_bold'            : True,
                'antialias'             : True,
                'audible_bell'          : False,
                'visible_bell'          : False,
                'urgent_bell'           : False,
                'icon_bell'             : True,
                'background_color'      : '#000000',
                'background_darkness'   : 0.5,
                'background_type'       : 'solid',
                'background_image'      : None,
                'backspace_binding'     : 'ascii-del',
                'delete_binding'        : 'escape-sequence',
                'color_scheme'          : 'grey_on_black',
                'cursor_blink'          : True,
                'cursor_shape'          : 'block',
                'cursor_color'          : '#aaaaaa',
                'emulation'             : 'xterm',
                'font'                  : 'Mono 10',
                'foreground_color'      : '#aaaaaa',
                'show_titlebar'         : True,
                'scrollbar_position'    : "right",
                'scroll_background'     : True,
                'scroll_on_keystroke'   : True,
                'scroll_on_output'      : True,
                'scrollback_lines'      : 500,
                'scrollback_infinite'   : False,
                'exit_action'           : 'close',
                'palette'               : '#2e3436:#cc0000:#4e9a06:#c4a000:\
#3465a4:#75507b:#06989a:#d3d7cf:#555753:#ef2929:#8ae234:#fce94f:\
#729fcf:#ad7fa8:#34e2e2:#eeeeec',
                'word_chars'            : '-A-Za-z0-9,./?%&#:_',
                'mouse_autohide'        : True,
                'update_records'        : True,
                'login_shell'           : False,
                'use_custom_command'    : False,
                'custom_command'        : '',
                'use_system_font'       : True,
                'use_theme_colors'      : False,
                'encoding'              : 'UTF-8',
                'active_encodings'      : ['UTF-8', 'ISO-8859-1'],
                'focus_on_close'        : 'auto',
                'force_no_bell'         : False,
                'cycle_term_tab'        : True,
                'copy_on_selection'     : False,
                'alternate_screen_scroll': True,
                'split_to_group'        : False,
                'autoclean_groups'      : True,
                'http_proxy'            : '',
                'ignore_hosts'          : ['localhost','127.0.0.0/8','*.local'],
            },
        },
        'layouts': {
                'default': {
                    'window0': {
                        'type': 'Window',
                        'parent': ''
                        },
                    'child1': {
                        'type': 'Terminal',
                        'parent': 'window0'
                        }
                    }
                },
        'plugins': {
        },
}

class Config(object):
    """Class to provide a slightly richer config API above ConfigBase"""
    base = None
    profile = None
    gconf = None
    system_font = None
    system_focus = None
    inhibited = None
    
    def __init__(self, profile='default'):
        self.base = ConfigBase()
        self.set_profile(profile)
        self.inhibited = False

    def __getitem__(self, key):
        """Look up a configuration item"""
        return(self.base.get_item(key, self.profile))

    def __setitem__(self, key, value):
        """Set a particular configuration item"""
        return(self.base.set_item(key, value, self.profile))

    def get_profile(self):
        """Get our profile"""
        return(self.profile)

    def set_profile(self, profile, force=False):
        """Set our profile (which usually means change it)"""
        options = self.options_get()
        if not force and options and options.profile and profile == 'default':
            dbg('overriding default profile to %s' % options.profile)
            profile = options.profile
        dbg('Config::set_profile: Changing profile to %s' % profile)
        self.profile = profile
        if not self.base.profiles.has_key(profile):
            dbg('Config::set_profile: %s does not exist, creating' % profile)
            self.base.profiles[profile] = copy(DEFAULTS['profiles']['default'])

    def add_profile(self, profile):
        """Add a new profile"""
        return(self.base.add_profile(profile))

    def del_profile(self, profile):
        """Delete a profile"""
        if profile == self.profile:
            # FIXME: We should solve this problem by updating terminals when we
            # remove a profile
            err('Config::del_profile: Deleting in-use profile %s.' % profile)
            self.set_profile('default')
        if self.base.profiles.has_key(profile):
            del(self.base.profiles[profile])
        options = self.options_get()
        if options and options.profile == profile:
            options.profile = None
            self.options_set(options)

    def rename_profile(self, profile, newname):
        """Rename a profile"""
        if self.base.profiles.has_key(profile):
            self.base.profiles[newname] = self.base.profiles[profile]
            del(self.base.profiles[profile])
            if profile == self.profile:
                self.profile = newname

    def list_profiles(self):
        """List all configured profiles"""
        return(self.base.profiles.keys())

    def add_layout(self, name, layout):
        """Add a new layout"""
        return(self.base.add_layout(name, layout))

    def del_layout(self, layout):
        """Delete a layout"""
        if self.base.layouts.has_key(layout):
            del(self.base.layouts[layout])

    def rename_layout(self, layout, newname):
        """Rename a layout"""
        if self.base.layouts.has_key(layout):
            self.base.layouts[newname] = self.base.layouts[layout]
            del(self.base.layouts[layout])

    def list_layouts(self):
        """List all configured layouts"""
        return(self.base.layouts.keys())

    def get_system_font(self):
        """Look up the system font"""
        if self.system_font is not None:
            return(self.system_font)
        elif 'gconf' not in globals():
            return
        else:
            if self.gconf is None:
                self.gconf = gconf.client_get_default()

            value = self.gconf.get(
                        '/desktop/gnome/interface/monospace_font_name')
            self.system_font = value.get_string()
            self.gconf.notify_add(
                        '/desktop/gnome/interface/monospace_font_name', 
                        self.on_gconf_notify)
            return(self.system_font)

    def get_system_focus(self):
        """Look up the system focus setting"""
        if self.system_focus is not None:
            return(self.system_focus)
        elif 'gconf' not in globals():
            return
        else:
            if self.gconf is None:
                self.gconf = gconf.client_get_default()

            value = self.gconf.get('/apps/metacity/general/focus_mode')
            self.system_focus = value.get_string()
            self.gconf.notify_add('/apps/metacity/general/focus_mode',
                    self.on_gconf_notify)
            return(self.system_focus)

    def on_gconf_notify(self, _client, _cnxn_id, _entry, _what):
        """Handle a gconf watch changing"""
        dbg('GConf notification received. Invalidating caches')
        self.system_focus = None
        self.system_font = None

    def save(self):
        """Cause ConfigBase to save our config to file"""
        if self.inhibited is True:
            return(True)
        else:
            return(self.base.save())

    def inhibit_save(self):
        """Prevent calls to save() being honoured"""
        self.inhibited = True

    def uninhibit_save(self):
        """Allow calls to save() to be honoured"""
        self.inhibited = False

    def options_set(self, options):
        """Set the command line options"""
        self.base.command_line_options = options

    def options_get(self):
        """Get the command line options"""
        return(self.base.command_line_options)

    def plugin_get(self, pluginname, key):
        """Get a plugin config value"""
        return(self.base.get_item(key, plugin=pluginname))

    def plugin_set(self, pluginname, key, value):
        """Set a plugin config value"""
        return(self.base.set_item(key, value, plugin=pluginname))

    def plugin_get_config(self, plugin):
        """Return a whole config tree for a given plugin"""
        return(self.base.get_plugin(plugin))

    def plugin_set_config(self, plugin, tree):
        """Set a whole config tree for a given plugin"""
        return(self.base.set_plugin(plugin, tree))

    def layout_get_config(self, layout):
        """Return a layout"""
        return(self.base.get_layout(layout))

    def layout_set_config(self, layout, tree):
        """Set a layout"""
        return(self.base.set_layout(layout, tree))

class ConfigBase(Borg):
    """Class to provide access to our user configuration"""
    loaded = None
    whined = None
    sections = None
    global_config = None
    profiles = None
    keybindings = None
    plugins = None
    layouts = None
    command_line_options = None

    def __init__(self):
        """Class initialiser"""

        Borg.__init__(self, self.__class__.__name__)

        self.prepare_attributes()
        self.load()

    def prepare_attributes(self):
        """Set up our borg environment"""
        if self.loaded is None:
            self.loaded = False
        if self.whined is None:
            self.whined = False
        if self.sections is None:
            self.sections = ['global_config', 'keybindings', 'profiles',
                             'layouts', 'plugins']
        if self.global_config is None:
            self.global_config = copy(DEFAULTS['global_config'])
        if self.profiles is None:
            self.profiles = {}
            self.profiles['default'] = copy(DEFAULTS['profiles']['default'])
        if self.keybindings is None:
            self.keybindings = copy(DEFAULTS['keybindings'])
        if self.plugins is None:
            self.plugins = {}
        if self.layouts is None:
            self.layouts = {}
            for layout in DEFAULTS['layouts']:
                self.layouts[layout] = copy(DEFAULTS['layouts'][layout])

    def defaults_to_configspec(self):
        """Convert our tree of default values into a ConfigObj validation
        specification"""
        configspecdata = {}

        keymap = {
                'int': 'integer',
                'str': 'string',
                'bool': 'boolean',
                }

        section = {}
        for key in DEFAULTS['global_config']:
            keytype = DEFAULTS['global_config'][key].__class__.__name__
            value = DEFAULTS['global_config'][key]
            if keytype in keymap:
                keytype = keymap[keytype]
            elif keytype == 'list':
                value = 'list(%s)' % ','.join(value)

            keytype = '%s(default=%s)' % (keytype, value)

            section[key] = keytype
        configspecdata['global_config'] = section

        section = {}
        for key in DEFAULTS['keybindings']:
            value = DEFAULTS['keybindings'][key]
            if value is None or value == '':
                continue
            section[key] = 'string(default=%s)' % value
        configspecdata['keybindings'] = section

        section = {}
        for key in DEFAULTS['profiles']['default']:
            keytype = DEFAULTS['profiles']['default'][key].__class__.__name__
            value = DEFAULTS['profiles']['default'][key]
            if keytype in keymap:
                keytype = keymap[keytype]
            elif keytype == 'list':
                value = 'list(%s)' % ','.join(value)
            if key == 'background_image':
                keytype = 'string'
            if keytype == 'string':
                value = '"%s"' % value

            keytype = '%s(default=%s)' % (keytype, value)

            section[key] = keytype
        configspecdata['profiles'] = {}
        configspecdata['profiles']['__many__'] = section

        section = {}
        section['type'] = 'string'
        section['parent'] = 'string'
        section['profile'] = 'string(default=default)'
        section['command'] = 'string(default="")'
        section['position'] = 'string(default="")'
        section['size'] = 'list(default=list(-1,-1))'
        configspecdata['layouts'] = {}
        configspecdata['layouts']['__many__'] = {}
        configspecdata['layouts']['__many__']['__many__'] = section

        configspecdata['plugins'] = {}

        configspec = ConfigObj(configspecdata)
        if DEBUG == True:
            configspec.write(open('/tmp/terminator_configspec_debug.txt', 'w'))
        return(configspec)

    def load(self):
        """Load configuration data from our various sources"""
        if self.loaded is True:
            dbg('ConfigBase::load: config already loaded')
            return

        filename = os.path.join(get_config_dir(), 'config')
        dbg('looking for config file: %s' % filename)
        try:
            configfile = open(filename, 'r')
        except Exception, ex:
            if not self.whined:
                err('ConfigBase::load: Unable to open %s (%s)' % (filename, ex))
                self.whined = True
            return
        # If we have successfully loaded a config, allow future whining
        self.whined = False

        try:
            configspec = self.defaults_to_configspec()
            parser = ConfigObj(configfile, configspec=configspec)
            validator = Validator()
            result = parser.validate(validator, preserve_errors=True)
        except Exception, ex:
            err('Unable to load configuration: %s' % ex)
            return

        if result != True:
            err('ConfigBase::load: config format is not valid')
            for (section_list, key, _other) in flatten_errors(parser, result):
                if key is not None:
                    err('[%s]: %s is invalid' % (','.join(section_list), key))
                else:
                    err('[%s] missing' % ','.join(section_list))
        else:
            dbg('config validated successfully')

        for section_name in self.sections:
            dbg('ConfigBase::load: Processing section: %s' % section_name)
            section = getattr(self, section_name)
            if section_name == 'profiles':
                for profile in parser[section_name]:
                    dbg('ConfigBase::load: Processing profile: %s' % profile)
                    if not section.has_key(section_name):
                        # FIXME: Should this be outside the loop?
                        section[profile] = copy(DEFAULTS['profiles']['default'])
                    section[profile].update(parser[section_name][profile])
            elif section_name == 'plugins':
                if not parser.has_key(section_name):
                    continue
                for part in parser[section_name]:
                    dbg('ConfigBase::load: Processing %s: %s' % (section_name,
                                                                 part))
                    section[part] = parser[section_name][part]
            elif section_name == 'layouts':
                for layout in parser[section_name]:
                    dbg('ConfigBase::load: Processing %s: %s' % (section_name,
                                                                 layout))
                    if layout == 'default' and \
                       parser[section_name][layout] == {}:
                           continue
                    section[layout] = parser[section_name][layout]
            else:
                try:
                    section.update(parser[section_name])
                except KeyError, ex:
                    dbg('ConfigBase::load: skipping missing section %s' %
                            section_name)

        self.loaded = True
        
    def save(self):
        """Save the config to a file"""
        dbg('ConfigBase::save: saving config')
        parser = ConfigObj()
        parser.indent_type = '  '

        for section_name in ['global_config', 'keybindings']:
            dbg('ConfigBase::save: Processing section: %s' % section_name)
            section = getattr(self, section_name)
            parser[section_name] = dict_diff(DEFAULTS[section_name], section)

        parser['profiles'] = {}
        for profile in self.profiles:
            dbg('ConfigBase::save: Processing profile: %s' % profile)
            parser['profiles'][profile] = dict_diff(
                    DEFAULTS['profiles']['default'], self.profiles[profile])

        parser['layouts'] = {}
        for layout in self.layouts:
            dbg('ConfigBase::save: Processing layout: %s' % layout)
            parser['layouts'][layout] = self.layouts[layout]

        parser['plugins'] = {}
        for plugin in self.plugins:
            dbg('ConfigBase::save: Processing plugin: %s' % plugin)
            parser['plugins'][plugin] = self.plugins[plugin]

        config_dir = get_config_dir()
        if not os.path.isdir(config_dir):
            os.makedirs(config_dir)
        try:
            parser.write(open(os.path.join(config_dir, 'config'), 'w'))
        except Exception, ex:
            err('ConfigBase::save: Unable to save config: %s' % ex)

    def get_item(self, key, profile='default', plugin=None):
        """Look up a configuration item"""
        if not self.profiles.has_key(profile):
            # Hitting this generally implies a bug
            profile = 'default'

        if self.global_config.has_key(key):
            dbg('ConfigBase::get_item: %s found in globals: %s' %
                    (key, self.global_config[key]))
            return(self.global_config[key])
        elif self.profiles[profile].has_key(key):
            dbg('ConfigBase::get_item: %s found in profile %s: %s' % (
                    key, profile, self.profiles[profile][key]))
            return(self.profiles[profile][key])
        elif key == 'keybindings':
            return(self.keybindings)
        elif plugin is not None and self.plugins[plugin].has_key(key):
            dbg('ConfigBase::get_item: %s found in plugin %s: %s' % (
                    key, plugin, self.plugins[plugin][key]))
            return(self.plugins[plugin][key])
        else:
            raise KeyError('ConfigBase::get_item: unknown key %s' % key)

    def set_item(self, key, value, profile='default', plugin=None):
        """Set a configuration item"""
        dbg('ConfigBase::set_item: Setting %s=%s (profile=%s, plugin=%s)' %
                (key, value, profile, plugin))

        if self.global_config.has_key(key):
            self.global_config[key] = value
        elif self.profiles[profile].has_key(key):
            self.profiles[profile][key] = value
        elif key == 'keybindings':
            self.keybindings = value
        elif plugin is not None:
            if not self.plugins.has_key(plugin):
                self.plugins[plugin] = {}
            self.plugins[plugin][key] = value
        else:
            raise KeyError('ConfigBase::set_item: unknown key %s' % key)

        return(True)

    def get_plugin(self, plugin):
        """Return a whole tree for a plugin"""
        if self.plugins.has_key(plugin):
            return(self.plugins[plugin])

    def set_plugin(self, plugin, tree):
        """Set a whole tree for a plugin"""
        self.plugins[plugin] = tree

    def add_profile(self, profile):
        """Add a new profile"""
        if profile in self.profiles:
            return(False)
        self.profiles[profile] = copy(DEFAULTS['profiles']['default'])
        return(True)

    def add_layout(self, name, layout):
        """Add a new layout"""
        if name in self.layouts:
            return(False)
        self.layouts[name] = layout
        return(True)

    def get_layout(self, layout):
        """Return a layout"""
        if self.layouts.has_key(layout):
            return(self.layouts[layout])
        else:
            err('layout does not exist: %s' % layout)

    def set_layout(self, layout, tree):
        """Set a layout"""
        self.layouts[layout] = tree
<|MERGE_RESOLUTION|>--- conflicted
+++ resolved
@@ -162,12 +162,9 @@
             'broadcast_off'    : '',
             'broadcast_group'  : '',
             'broadcast_all'    : '',
-<<<<<<< HEAD
             'insert_number'    : '',
-            'insert_padded'    : ''
-=======
+            'insert_padded'    : '',
             'edit_window_title': ''
->>>>>>> e5eda24a
         },
         'profiles': {
             'default':  {
