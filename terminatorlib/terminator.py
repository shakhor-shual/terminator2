--- conflicted
+++ resolved
@@ -370,7 +370,6 @@
     def reconfigure(self):
         """Update configuration for the whole application"""
 
-<<<<<<< HEAD
         if self.style_providers != []:
             for style_provider in self.style_providers:
                 Gtk.StyleContext.remove_provider_for_screen(
@@ -406,13 +405,6 @@
 
         # Size the GtkPaned splitter handle size and fix Adwaita dumb-ass
         # oversized hover on handle.
-=======
-        if self.style_provider is not None:
-            Gtk.StyleContext.remove_provider_for_screen(
-                Gdk.Screen.get_default(),
-                self.style_provider)
-            self.style_provider = None
->>>>>>> 3a6eb144
         if self.config['handle_size'] in xrange(0, 21):
             css = """
                 GtkPaned {
