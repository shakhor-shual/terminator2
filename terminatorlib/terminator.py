#!/usr/bin/python
#    Terminator - multiple gnome terminals in one window
#    Copyright (C) 2006-2008  cmsj@tenshu.net
#
#    This program is free software; you can redistribute it and/or modify
#    it under the terms of the GNU General Public License as published by
#    the Free Software Foundation, version 2 only.
#
#    This program is distributed in the hope that it will be useful,
#    but WITHOUT ANY WARRANTY; without even the implied warranty of
#    MERCHANTABILITY or FITNESS FOR A PARTICULAR PURPOSE.  See the
#    GNU General Public License for more details.
#
#    You should have received a copy of the GNU General Public License
#    along with this program; if not, write to the Free Software
#    Foundation, Inc., 51 Franklin Street, Fifth Floor, Boston, MA  02110-1301  USA

"""Terminator by Chris Jones <cmsj@tenshu.net>"""
import time, re, sys, os, platform

import pygtk
pygtk.require ("2.0")
import gobject, gtk, pango

from terminatorlib.version import APP_NAME, APP_VERSION

from terminatorlib import config
from config import dbg, err, debug

from terminatorlib.keybindings import TerminatorKeybindings
from terminatorlib.terminatorterm import TerminatorTerm
from terminatorlib.prefs_profile import ProfileEditor

class TerminatorNotebookTabLabel(gtk.HBox):
  _terminator = None
  _notebook = None
  _label = None
  _icon = None
  _button = None
    
  def __init__(self, title, notebook, terminator):
    gtk.HBox.__init__(self, False)
    self._notebook = notebook
    self._terminator = terminator
    
    self._label = gtk.Label(title)
    self.update_angle()
    self.pack_start(self._label, True, True)

    self._icon = gtk.Image()
    self._icon.set_from_stock(gtk.STOCK_CLOSE, gtk.ICON_SIZE_MENU)
    
    self.update_closebut()

    self.show_all()

  def update_closebut(self):
    if self._terminator.conf.close_button_on_tab:
      if not self._button:
        self._button = gtk.Button()
      self._button.set_relief(gtk.RELIEF_NONE)
      self._button.set_focus_on_click(False)
      self._button.set_relief(gtk.RELIEF_NONE)
      self._button.add(self._icon)
      self._button.connect('clicked', self.on_close)
      self._button.set_name("terminator-tab-close-button")
      self.connect("style-set", self.on_style_set)
      if hasattr(self._button, "set_tooltip_text"): 
        self._button.set_tooltip_text(_("Close Tab"))
        self.pack_start(self._button, False, False)
        self.show_all()
    else:
      if self._button:
        self._button.remove(self._icon)
        self.remove(self._button)
        del(self._button)
        self._button = None

  def update_angle(self):
      tab_pos = self._notebook.get_tab_pos()
      if tab_pos == gtk.POS_LEFT:
        self._label.set_angle(90)
      elif tab_pos == gtk.POS_RIGHT:
        self._label.set_angle(270)
      else:
        self._label.set_angle(0)

  def on_style_set(self, widget, prevstyle):
    x, y = gtk.icon_size_lookup_for_settings( self._button.get_settings(), gtk.ICON_SIZE_MENU)
    self._button.set_size_request(x + 2,y + 2)

  def on_close(self, widget):
    nbpages = self._notebook.get_n_pages()
    for i in xrange(0,nbpages):
      if self._notebook.get_tab_label(self._notebook.get_nth_page(i)) == self:
        #dbg("[Close from tab] Found tab at position [%d]" % i)
        if not isinstance (self._notebook.get_nth_page(i), TerminatorTerm):
          if self._terminator.confirm_close_multiple (self._terminator.window, _("tab")):
            return False
        term = self._terminator._notebook_first_term(self._notebook.get_nth_page(i))
        while term:
          if term == self._notebook.get_nth_page(i):
            self._terminator.closeterm(term)
            break
          self._terminator.closeterm(term)
          term = self._terminator._notebook_first_term(self._notebook.get_nth_page(i))
        break

  def set_title(self, title):
    self._label.set_text(title)

  def get_title(self):
    return self._label.get_text()
  
  def height_request(self):
    return self.size_request()[1]

  def width_request(self):
    return self.size_request()[0]

class Terminator:
<<<<<<< HEAD
  options = None
  groupings = []

  def __init__ (self, profile = None, command = None, fullscreen = False,
                maximise = False, borderless = False, no_gconf = False,
                geometry = None):
=======
  def __init__ (self, profile = None, command = None, fullscreen = False, maximise = False, borderless = False, no_gconf=False, hidden=False):
>>>>>>> 66c1de7a
    self.profile = profile
    self.command = command

    self._zoomed = False
    self._maximised = False
    self._fullscreen = False
<<<<<<< HEAD
    self._geometry = geometry
    self.debugaddress = None
    self.start_cwd = os.getcwd()
=======
    self._f11_modifier = False
    self._hidden = False

>>>>>>> 66c1de7a
    self.term_list = []
    self.gnome_client = None
    stores = []

    store = config.TerminatorConfValuestoreRC ()
    store.set_reconfigure_callback (self.reconfigure_vtes)
    stores.append (store)
    
    self._tab_reorderable = True
    if not hasattr(gtk.Notebook, "set_tab_reorderable") or not hasattr(gtk.Notebook, "get_tab_reorderable"):
      self._tab_reorderable = False

    if not no_gconf:
      try:
        import gconf
        if self.profile:
          self.profile = gconf.escape_key (self.profile, -1)
        store = config.TerminatorConfValuestoreGConf (self.profile)
        store.set_reconfigure_callback (self.reconfigure_vtes)
        dbg ('Terminator__init__: comparing %s and %s'%(self.profile, store.profile.split ('/').pop ()))
        if self.profile == store.profile.split ('/').pop ():
          # If we have been given a profile, and we loaded it, we should be higher priority than RC
          dbg ('Terminator__init__: placing GConf before RC')
          stores.insert (0, store)
        else:
          stores.append (store)
      except Exception, e:
        # This should probably be ImportError; what else might it throw?
        dbg("GConf setup threw exception %s" % str(e))

    self.conf = config.TerminatorConfig (stores)

    # Sort out cwd detection code, if available
    self.pid_get_cwd = lambda pid: None
    if platform.system() == 'FreeBSD':
      try:
        from terminatorlib import freebsd
        self.pid_get_cwd = freebsd.get_process_cwd
        dbg ('Using FreeBSD self.pid_get_cwd')
      except (OSError, NotImplementedError, ImportError):
        dbg ('FreeBSD version too old for self.pid_get_cwd')
    elif platform.system() == 'Linux':
      dbg ('Using Linux self.pid_get_cwd')
      self.pid_get_cwd = lambda pid: os.path.realpath ('/proc/%s/cwd' % pid)
    else:
      dbg ('Unable to set a self.pid_get_cwd, unknown system: %s' % platform.system)

    # import a library for viewing URLs
    try:
      dbg ('Trying to import gnome for X session and backup URL handling support')
      global gnome
      import gnome, gnome.ui
      self.gnome_program = gnome.init(APP_NAME, APP_VERSION)
      self.url_show = gnome.url_show
      
      # X session saving support
      self.gnome_client = gnome.ui.master_client()
      self.gnome_client.connect_to_session_manager()
      self.gnome_client.connect('save-yourself', self.save_yourself)
      self.gnome_client.connect('die', self.die)
    except ImportError:
      # webbrowser.open() is not really useful, but will do as a fallback
      dbg ('gnome not available, no X session support, backup URL handling via webbrowser module')
      import webbrowser
      self.url_show = webbrowser.open


    self.icon_theme = gtk.IconTheme ()

    self.keybindings = TerminatorKeybindings()
    if self.conf.f11_modifier:
      config.Defaults['keybindings']['full_screen'] = '<Ctrl><Shift>F11'
      print "Warning: Config setting f11_modifier is deprecated and will be removed in version 1.0"
      print "Please add the following to the end of your terminator config:"
      print "[keybindings]"
      print "full_screen = <Ctrl><Shift>F11"
    self.keybindings.configure(self.conf.keybindings)

    self.set_handle_size (self.conf.handle_size)

    self.window = gtk.Window ()
    self.window.set_title (APP_NAME.capitalize())

    if self._geometry is not None:
      dbg("Geometry=%s" % self._geometry)
      if not self.window.parse_geometry(self._geometry):
        err(_("Invalid geometry string %r") % self._geometry)

    try:
      self.window.set_icon (self.icon_theme.load_icon (APP_NAME, 48, 0))
    except:
      self.icon = self.window.render_icon (gtk.STOCK_DIALOG_INFO, gtk.ICON_SIZE_BUTTON)
      self.window.set_icon (self.icon)

    self.window.connect ("key-press-event", self.on_key_press)
    self.window.connect ("delete_event", self.on_delete_event)
    self.window.connect ("destroy", self.on_destroy_event)
    self.window.connect ("window-state-event", self.on_window_state_changed)

    self.window.set_property ('allow-shrink', True)

    if fullscreen or self.conf.fullscreen:
      self.fullscreen_toggle ()

    if maximise or self.conf.maximise:
      self.maximize ()

    if borderless or self.conf.borderless:
      self.window.set_decorated (False)


    # Set RGBA colormap if possible so VTE can use real alpha
    # channels for transparency.
    if self.conf.enable_real_transparency:
      dbg ('H9TRANS: Enabling real transparency')
      self.enable_rgba(True)

    # Start out with just one terminal
    # FIXME: This should be really be decided from some kind of profile
    term = (TerminatorTerm (self, self.profile, self.command))
    self.term_list = [term]

    self.window.add (term)
    term._titlebox.hide()
    self.window.show ()
    term.spawn_child ()
    self.save_yourself ()

  def set_handle_size (self, size):
    if size in xrange (0,6):
      gtk.rc_parse_string("""
        style "terminator-paned-style" {
            GtkPaned::handle_size = %s 
        }
        
        class "GtkPaned" style "terminator-paned-style"
        """ % self.conf.handle_size)
        
      gtk.rc_parse_string("""
      style "terminator-tab-close-button-style" {
            GtkWidget::focus-padding = 0
            GtkWidget::focus-line-width = 0
            xthickness = 0
            ythickness = 0
         }
         widget "*.terminator-tab-close-button" style "terminator-tab-close-button-style"
         """)

  def enable_rgba (self, rgba = False):
    screen = self.window.get_screen()
    if rgba:
      colormap = screen.get_rgba_colormap()
    else:
      colormap = screen.get_rgb_colormap()
    if colormap:
      self.window.set_colormap(colormap)

  def die(self, *args):
    gtk.main_quit ()

  def save_yourself (self, *args):
    """ Save as much of our state as possible for the X session manager """
    dbg("Saving session for xsm")
    args = [sys.argv[0],
        ("--geometry=%dx%d" % self.window.get_size()) + ("+%d+%d" % self.window.get_position())]

    # OptionParser should really help us out here
    drop_next_arg = False
    geompatt = re.compile(r'^--geometry(=.+)?')
    for arg in sys.argv[1:]:
      mo = geompatt.match(arg)
      if mo:
        if not mo.group(1):
          drop_next_arg = True
      elif not drop_next_arg and arg not in ('--maximise', '-m', '--fullscreen', '-f'):
        args.append(arg)
        drop_next_arg = False

    if self._maximised:
      args.append('--maximise')

    if self._fullscreen:
      args.append('--fullscreen')

    if self.gnome_client:
      # We can't set an interpreter because Gnome unconditionally spams it with
      # --sm-foo-bar arguments before our own argument list. *mutter*
      # So, hopefully your #! line is correct.  If not, we could write out
      # a shell script with the interpreter name etc.
      c = self.gnome_client
      c.set_program(sys.argv[0])
      dbg("Session restart command: %s with args %r in %s" % (sys.argv[0], args, self.start_cwd))

      c.set_restart_style(gnome.ui.RESTART_IF_RUNNING)
      c.set_current_directory(self.start_cwd)
      try:
        c.set_restart_command(args)
        c.set_clone_command(args)
      except (TypeError,AttributeError):
        # Apparantly needed for some Fedora systems
        # see http://trac.nicfit.net/mesk/ticket/137
        dbg("Gnome bindings have weird set_clone/restart_command")
        c.set_restart_command(len(args), args)
        c.set_clone_command(len(args), args)
      return True

    if hidden or self.conf.hidden:
      self.hide()

  # jgc: show/hide functions for quake mode
  def show(self):
    """Show the terminator window"""
    # restore window position
    self.window.move(self.pos[0],self.pos[1])
    #self.window.present()
    self.window.show_now()
    self._hidden = False   

  def hide(self):
    """Hide the terminator window"""
    # save window position
    self.pos = self.window.get_position()
    self.window.hide()
    self._hidden = True

  def cbkeyCloak(self):
    """Callback event for show/hide keypress"""
    if self._hidden:
      self.show()
    else:
      self.hide()

  def maximize (self):
    """ Maximize the Terminator window."""
    self.window.maximize ()

  def unmaximize (self):
    """ Unmaximize the Terminator window."""
    self.window.unmaximize ()

  def fullscreen_toggle (self):
    """ Toggle the fullscreen state of the window. If it is in
        fullscreen state, it will be unfullscreened. If it is not, it
        will be set to fullscreen state.
    """
    if self._fullscreen:
      self.window.unfullscreen ()
    else:
      self.window.fullscreen ()

  def fullscreen_absolute (self, fullscreen):
    """ Explicitly set the fullscreen state of the window.
    """
    if self._fullscreen != fullscreen:
      self.fullscreen_toggle ()

  def on_window_state_changed (self, window, event):
    self._fullscreen = bool (event.new_window_state & gtk.gdk.WINDOW_STATE_FULLSCREEN)
    self._maximised = bool (event.new_window_state & gtk.gdk.WINDOW_STATE_MAXIMIZED)
    dbg("window state changed: fullscreen: %s, maximised: %s" % (self._fullscreen, self._maximised))
    return (False)

  def on_delete_event (self, window, event, data=None):
    if len (self.term_list) == 1:
      return False
    return self.confirm_close_multiple (window, _("window"))

  def confirm_close_multiple (self, window, type):
    # show dialog
    dialog = gtk.Dialog (_("Close?"), window, gtk.DIALOG_MODAL)
    dialog.set_has_separator (False)
    dialog.set_resizable (False)

    cancel = dialog.add_button(gtk.STOCK_CANCEL, gtk.RESPONSE_REJECT)
    close_all = dialog.add_button(gtk.STOCK_CLOSE, gtk.RESPONSE_ACCEPT)
    label = close_all.get_children()[0].get_children()[0].get_children()[1].set_label(_("Close _Terminals"))

    primairy = gtk.Label (_('<big><b>Close multiple terminals?</b></big>'))
    primairy.set_use_markup (True)
    primairy.set_alignment (0, 0.5)
    secundairy = gtk.Label (_("This %s has several terminals open.  Closing the %s will also close all terminals within it.") % (type, type))
    secundairy.set_line_wrap(True)
    primairy.set_alignment (0, 0.5)

    labels = gtk.VBox ()
    labels.pack_start (primairy, False, False, 6)
    labels.pack_start (secundairy, False, False, 6)

    image = gtk.image_new_from_stock(gtk.STOCK_DIALOG_WARNING, gtk.ICON_SIZE_DIALOG)
    image.set_alignment (0.5, 0)

    box = gtk.HBox()
    box.pack_start (image, False, False, 6)
    box.pack_start (labels, False, False, 6)
    dialog.vbox.pack_start (box, False, False, 12)

    dialog.show_all ()
    result = dialog.run ()
    dialog.destroy ()
    return not (result == gtk.RESPONSE_ACCEPT)

  def on_destroy_event (self, widget, data=None):
    self.die()

  # keybindings for the whole terminal window (affects the main
  # windows containing the splited terminals)
  def on_key_press (self, window, event):
    """ Callback for the window to determine what to do with special
        keys. Currently handled key-combo's:
          * F11:              toggle fullscreen state of the window.
          * CTRL - SHIFT - Q: close all terminals
    """
    mapping = self.keybindings.lookup(event)

    if mapping:
      dbg("on_key_press: lookup found %r" % mapping)
      if mapping == 'full_screen':
        self.fullscreen_toggle ()
      elif mapping == 'close_window':
        if not self.on_delete_event (window, gtk.gdk.Event (gtk.gdk.DELETE)):
          self.on_destroy_event (window, gtk.gdk.Event (gtk.gdk.DESTROY))
      else:
        return (False)
      return (True)

  def set_window_title(self, title):
    """
    Modifies Terminator window title
    """
    self.window.set_title(title)
    
  def add(self, widget, terminal, pos = "bottom"):
    """
    Add a term to another at position pos
    """
    vertical = pos in ("top", "bottom")
    pane = (vertical) and gtk.VPaned () or gtk.HPaned ()
    
    # get the parent of the provided terminal
    parent = widget.get_parent ()
    dbg ('SEGBUG: add() Got parent')
    if isinstance (parent, gtk.Window):
      dbg ('SEGBUG: parent is a gtk.Window')
      # We have just one term
      parent.remove(widget)
      dbg ('SEGBUG: removed widget from window')
      if pos in ("top", "left"):
        dbg ('SEGBUG: pos is in top/left')
        pane.pack1 (terminal, True, True)
        dbg ('SEGBUG: packed terminal')
        pane.pack2 (widget, True, True)
        dbg ('SEGBUG: packed widget')
      else:
        dbg ('SEGBUG: pos is not in top/left')
        pane.pack1 (widget, True, True)
        dbg ('SEGBUG: packed widget')
        pane.pack2 (terminal, True, True)
        dbg ('SEGBUG: packed terminal')
      parent.add (pane)
      dbg ('SEGBUG: added pane to parent')

      position = (vertical) and parent.allocation.height \
                             or parent.allocation.width

    if (isinstance (parent, gtk.Notebook) or isinstance (parent, gtk.Window)) and widget.conf.titlebars:
      #not the only term in the notebook/window anymore, need to reshow the title
      dbg ('SEGBUG: Showing _titlebox')
      widget._titlebox.show()
      terminal._titlebox.show()
      
    if isinstance (parent, gtk.Notebook):
      dbg ('SEGBUG: Parent is a notebook')
      page = -1
      
      for i in xrange(0, parent.get_n_pages()):
        if parent.get_nth_page(i) == widget:
          page = i
          break
      widget.reparent (pane)
      if pos in ("top", "left"):
        pane.remove(widget)
        pane.pack1 (terminal, True, True)
        pane.pack2 (widget, True, True)
      else:
        pane.pack1 (widget, True, True)
        pane.pack2 (terminal, True, True)
      #parent.remove_page(page)
      pane.show()
      parent.insert_page(pane, None, page)
      notebooktablabel = TerminatorNotebookTabLabel(widget.get_window_title(), parent, self)
      parent.set_tab_label(pane,notebooktablabel)
      parent.set_tab_label_packing(pane, True, True, gtk.PACK_START)
      if self._tab_reorderable:
        parent.set_tab_reorderable(pane, True)
      parent.set_current_page(page)

      position = (vertical) and parent.allocation.height \
                             or parent.allocation.width

    if isinstance (parent, gtk.Paned):
      dbg ('SEGBUG: parent is a Paned')
      # We are inside a split term
      position = (vertical) and widget.allocation.height \
                             or widget.allocation.width

      dbg ('SEGBUG: Preparing to reparent sibling')
      if (widget == parent.get_child1 ()):
        widget.reparent (pane)
        parent.pack1 (pane, True, True)
      else:
        widget.reparent (pane)
        parent.pack2 (pane, True, True)

      if pos in ("top", "left"):
        dbg ('SEGBUG: pos is in top/left. Removing and re-ordering')
        pane.remove(widget)
        pane.pack1 (terminal, True, True)
        pane.pack2 (widget, True, True)
      else:
        dbg ('SEGBUG: pos is not in top/left. Packing')
        pane.pack1 (widget, True, True)
        pane.pack2 (terminal, True, True)

      dbg ('SEGBUG: packing widget and terminal')
      pane.pack1 (widget, True, True)
      pane.pack2 (terminal, True, True)
      dbg ('SEGBUG: packed widget and terminal')

    # show all, set position of the divider
    dbg ('SEGBUG: Showing pane')
    pane.show ()
    dbg ('SEGBUG: Showed pane')
    pane.set_position (position / 2)
    dbg ('SEGBUG: Set position')
    terminal.show ()

    # insert the term reference into the list
    index = self.term_list.index (widget)
    if pos in ('bottom', 'right'):
      index = index + 1
    self.term_list.insert (index, terminal)
    # make the new terminal grab the focus
    terminal._vte.grab_focus ()

    return (terminal)

  def on_page_reordered(self, notebook, child, page_num):
    #page has been reordered, we need to get the
    # first term and last term
    dbg ("Reordered: %d"%page_num)
    nbpages = notebook.get_n_pages()
    if nbpages == 1:
      dbg("[ERROR] only one page in on_page_reordered")
      
    first = self._notebook_first_term(notebook.get_nth_page(page_num))
    last = self._notebook_last_term(notebook.get_nth_page(page_num))
    firstidx = self.term_list.index(first)
    lastidx = self.term_list.index(last)
    termslice = self.term_list[firstidx:lastidx+1]
    #remove them from the list
    for term in termslice:
      self.term_list.remove(term)
      
    if page_num == 0:
      #first page, we insert before the first term of next page
      nexttab = notebook.get_nth_page(1)
      sibling = self._notebook_first_term(nexttab)
      siblingindex = self.term_list.index(sibling)
      for term in  termslice:
        self.term_list.insert(siblingindex, term)
        siblingindex += 1
    else:
      #other pages, we insert after the last term of previous page
      previoustab = notebook.get_nth_page(page_num - 1)
      sibling = self._notebook_last_term(previoustab)
      siblingindex = self.term_list.index(sibling)
      for term in  termslice:
        siblingindex += 1
        self.term_list.insert(siblingindex, term)
      
  #for page reorder, we need to get the first term of a notebook
  def notebook_first_term(self, notebook):
    return self._notebook_first_term(notebook.get_nth_page(0))
  
  def _notebook_first_term(self, child):
    if isinstance(child, TerminatorTerm):
      return child
    elif isinstance(child, gtk.Paned):
      return self._notebook_first_term(child.get_child1())
    elif isinstance(child, gtk.Notebook):
      return self._notebook_first_term(child.get_nth_page(0))
    
    dbg("[ERROR] unsupported class %s in _notebook_first_term" % child.__class__.__name__)
    return None
  
  #for page reorder, we need to get the last term of a notebook
  def notebook_last_term(self, notebook):
    return self._notebook_last_term(notebook.get_nth_page(notebook.get_n_pages()-1))
  
  def _notebook_last_term(self, child):
    if isinstance(child, TerminatorTerm):
      return child
    elif isinstance(child, gtk.Paned):
      return self._notebook_last_term(child.get_child2())
    elif isinstance(child, gtk.Notebook):
      return self._notebook_last_term(child.get_nth_page(child.get_n_pages()-1))
    
    dbg("[ERROR] unsupported class %s in _notebook_last_term" % child.__class__.__name__)
    return None
  
  def newtab(self,widget, toplevel = False, command = None):
    if self._zoomed:
      # We don't want to add a new tab while we are zoomed in on a terminal
      dbg ("newtab function called, but Terminator was in zoomed terminal mode.")
      return

    terminal = TerminatorTerm (self, self.profile, command, widget.get_cwd())
    #only one term, we don't show the title
    terminal._titlebox.hide()
    if self.conf.extreme_tabs and not toplevel:
      parent = widget.get_parent ()
      child = widget
    else:
      child = self.window.get_children()[0]
      parent = child.get_parent()
      
    if isinstance(parent, gtk.Paned) or (isinstance(parent, gtk.Window) 
       and
       ((self.conf.extreme_tabs and not toplevel) or not isinstance(child, gtk.Notebook))):
      #no notebook yet.
      notebook = gtk.Notebook()
      if self._tab_reorderable:
        notebook.connect('page-reordered',self.on_page_reordered)
        notebook.set_tab_reorderable(widget, True)
      notebook.set_property('homogeneous', True)
      # Config validates this.
      pos = getattr(gtk, "POS_%s" % self.conf.tab_position.upper())
      notebook.set_tab_pos(pos)
      
      if isinstance(parent, gtk.Paned):
        if parent.get_child1() == child:
          child.reparent(notebook)
          parent.pack1(notebook)
        else:
          child.reparent(notebook)
          parent.pack2(notebook)
      elif isinstance(parent, gtk.Window):
         child.reparent(notebook)
         parent.add(notebook)
      if self._tab_reorderable:
        notebook.set_tab_reorderable(child,True)
      notebooklabel = ""
      if isinstance(child, TerminatorTerm):
        child._titlebox.hide()
      if widget.get_window_title() is not None:
        notebooklabel = widget.get_window_title()
      notebooktablabel = TerminatorNotebookTabLabel(notebooklabel, notebook, self)
      notebook.set_tab_label(child, notebooktablabel)
      notebook.set_tab_label_packing(child, True, True, gtk.PACK_START)

      wal = self.window.allocation
      if not (self._maximised or self._fullscreen):
        self.window.resize(wal.width,
            min(wal.height + notebooktablabel.height_request(), gtk.gdk.screen_height()))

      notebook.show()
    elif isinstance(parent, gtk.Notebook):
      notebook = parent
    elif isinstance(parent, gtk.Window) and isinstance(child, gtk.Notebook):
      notebook = child
    else:
      return (False)
    
    ## NOTE
    ## Here we need to append to the notebook before we can 
    ## spawn the terminal (WINDOW_ID needs to be set)
    
    notebook.append_page(terminal,None)
    terminal.show ()
    terminal.spawn_child ()
    notebooklabel = terminal.get_window_title()
    notebooktablabel = TerminatorNotebookTabLabel(notebooklabel, notebook, self)
    notebook.set_tab_label(terminal, notebooktablabel)
    notebook.set_tab_label_packing(terminal, True, True, gtk.PACK_START)
    if self._tab_reorderable:
      notebook.set_tab_reorderable(terminal,True)
    ## Now, we set focus on the new term
    notebook.set_current_page(-1)
    terminal._vte.grab_focus ()
    
    #adding a new tab, thus we need to get the 
    # last term of the previous tab and add
    # the new term just after
    sibling = self._notebook_last_term(notebook.get_nth_page(notebook.page_num(terminal)-1))
    index = self.term_list.index(sibling)
    self.term_list.insert (index + 1, terminal)
    return (True)
  
  def splitaxis (self, widget, vertical=True, command=None):
    """ Split the provided widget on the horizontal or vertical axis. """
    if self._zoomed:
      # We don't want to split the terminal while we are in zoomed mode
      dbg ("splitaxis function called, but Terminator was in zoomed mode.")
      return

    # create a new terminal and parent pane.
    dbg ('SEGBUG: Creating TerminatorTerm')
    terminal = TerminatorTerm (self, self.profile, command, widget.get_cwd())
    dbg ('SEGBUG: Created TerminatorTerm')
    pos = vertical and "right" or "bottom"
    dbg ('SEGBUG: Position is: %s'%pos)
    self.add(widget, terminal, pos)
    dbg ('SEGBUG: added TerminatorTerm to container')
    terminal.show ()
    dbg ('SEGBUG: showed TerminatorTerm')
    terminal.spawn_child ()
    dbg ('SEGBUG: spawned child')
    return
  
  def remove(self, widget, keep = False):
    """Remove a TerminatorTerm from the Terminator view and terms list
       Returns True on success, False on failure"""
    parent = widget.get_parent ()
    sibling = None
    focus_on_close = 'prev'
    if isinstance (parent, gtk.Window):
      # We are the only term
      if not self.on_delete_event (parent, gtk.gdk.Event (gtk.gdk.DELETE)):
        self.on_destroy_event (parent, gtk.gdk.Event (gtk.gdk.DESTROY))
      return True

    if isinstance (parent, gtk.Paned):
      index = self.term_list.index (widget)
      grandparent = parent.get_parent ()

      # Discover sibling while all objects exist
      if widget == parent.get_child1 ():
        sibling = parent.get_child2 ()
        focus_on_close = 'next'
      if widget == parent.get_child2 ():
        sibling = parent.get_child1 ()

      if not sibling:
        # something is wrong, give up
        err ("Error: %s is not a child of %s"%(widget, parent))
        return False

      parent.remove(widget)
      if isinstance(grandparent, gtk.Notebook):
        page = -1
        for i in xrange(0, grandparent.get_n_pages()):
          if grandparent.get_nth_page(i) == parent:
            page = i
            break
        parent.remove(sibling)
        grandparent.remove_page(page)
        grandparent.insert_page(sibling, None,page)
        grandparent.set_tab_label(sibling, TerminatorNotebookTabLabel("",grandparent, self))
        grandparent.set_tab_label_packing(sibling, True, True, gtk.PACK_START)
        if self._tab_reorderable:
          grandparent.set_tab_reorderable(sibling, True)
        grandparent.set_current_page(page)
      else:
        grandparent.remove (parent)
        sibling.reparent (grandparent)
        if not self._zoomed:
          grandparent.resize_children()
      if isinstance(sibling, TerminatorTerm) and isinstance(sibling.get_parent(), gtk.Notebook):
        sibling._titlebox.hide()

      self.term_list.remove (widget)
      if not keep:
        widget._vte.get_parent().remove(widget._vte)
        widget._vte = None

    elif isinstance (parent, gtk.Notebook):
      parent.remove(widget)
      nbpages = parent.get_n_pages()
      index = self.term_list.index (widget)

      self.term_list.remove (widget)
      if not keep:
        widget._vte.get_parent().remove(widget._vte)
        widget._vte = None
      if nbpages == 1:
        if self.window.allocation.height != gtk.gdk.screen_height():
          self.window.resize(self.window.allocation.width, min(self.window.allocation.height - parent.get_tab_label(parent.get_nth_page(0)).height_request(), gtk.gdk.screen_height()))
        sibling = parent.get_nth_page(0)
        parent.remove(sibling)
        gdparent = parent.get_parent()
        if isinstance(gdparent, gtk.Window):
          gdparent.remove(parent)
          gdparent.add(sibling)
        elif isinstance(gdparent, gtk.Paned):
          if gdparent.get_child1() == parent:
            gdparent.remove(parent)
            gdparent.pack1(sibling)
          else:
            gdparent.remove(parent)
            gdparent.pack2(sibling)
        if isinstance(sibling, TerminatorTerm) and sibling.conf.titlebars and sibling.conf.extreme_tabs:
          sibling._titlebox.show()
    if self.conf.focus_on_close == 'prev' or ( self.conf.focus_on_close == 'auto' and focus_on_close == 'prev'):
      if index == 0: index = 1
      self.term_list[index - 1]._vte.grab_focus ()
      self._set_current_notebook_page_recursive(self.term_list[index - 1])
    elif self.conf.focus_on_close == 'next' or ( self.conf.focus_on_close == 'auto' and focus_on_close == 'next'):
      if index == len(self.term_list): index = index - 1
      self.term_list[index]._vte.grab_focus ()
      self._set_current_notebook_page_recursive(self.term_list[index])
      
    if len(self.term_list) == 1:
      self.term_list[0]._titlebox.hide()

    return True
    
  def closeterm (self, widget):
    if self._zoomed:
      # We are zoomed, pop back out to normal layout before closing
      dbg ("closeterm function called while in zoomed mode. Restoring previous layout before closing.")
      self.toggle_zoom(widget, not self._maximised)

    if self.remove(widget):
      self.group_hoover()
      return True
    return False

  def go_to (self, term, selector):
    current = self.term_list.index (term)
    target = selector (term)
    if not target is None:
        term = self.term_list[target]
        ##we need to set the current page of each notebook
        self._set_current_notebook_page_recursive(term)
        term._vte.grab_focus ()

  def _select_direction (self, term, matcher):
    current = self.term_list.index (term)
    current_geo = term.get_geometry ()
    best_index = None
    best_geo = None

    for i in range(0,len(self.term_list)):
        if i == current:
            continue
        possible = self.term_list[i]
        possible_geo = possible.get_geometry ()

        #import pprint
        #print "I am %d" % (current)
        #pprint.pprint(current_geo)
        #print "I saw %d" % (i)
        #pprint.pprint(possible_geo)

        if matcher (current_geo, possible_geo, best_geo):
            best_index = i
            best_geo = possible_geo
    #if best_index is None:
    #    print "nothing best"
    #else:
    #    print "sending %d" % (best_index)
    return best_index

  def _match_up (self, current_geo, possible_geo, best_geo):
    '''We want to find terminals that are fully above the top
       border, but closest in the y direction, breaking ties via
       the closest cursor x position.'''
    #print "matching up..."
    # top edge of the current terminal
    edge = current_geo['origin_y']
    # botoom edge of the possible target
    new_edge = possible_geo['origin_y']+possible_geo['span_y']
    if new_edge < edge:
        #print "new_edge < edge"
        if best_geo is None:
            #print "first thing left"
            return True
        best_edge = best_geo['origin_y']+best_geo['span_y']
        if new_edge > best_edge:
            #print "closer y"
            return True
        if new_edge == best_edge:
            #print "same y"

            cursor      = current_geo['origin_x']  + current_geo['cursor_x']
            new_cursor  = possible_geo['origin_x'] + possible_geo['cursor_x']
            best_cursor = best_geo['origin_x']     + best_geo['cursor_x']

            if abs(new_cursor - cursor) < abs(best_cursor - cursor):
                #print "closer x"
                return True
    #print "fail"
    return False

  def _match_down (self, current_geo, possible_geo, best_geo):
    '''We want to find terminals that are fully below the bottom
       border, but closest in the y direction, breaking ties via
       the closest cursor x position.'''
    #print "matching down..."
    # bottom edge of the current terminal
    edge = current_geo['origin_y']+current_geo['span_y']
    # top edge of the possible target
    new_edge = possible_geo['origin_y']
    #print "edge: %d new_edge: %d" % (edge, new_edge)
    if new_edge > edge:
        #print "new_edge > edge"
        if best_geo is None:
            #print "first thing right"
            return True
        best_edge = best_geo['origin_y']
        #print "best_edge: %d" % (best_edge)
        if new_edge < best_edge:
            #print "closer y"
            return True
        if new_edge == best_edge:
            #print "same y"

            cursor      = current_geo['origin_x']  + current_geo['cursor_x']
            new_cursor  = possible_geo['origin_x'] + possible_geo['cursor_x']
            best_cursor = best_geo['origin_x']     + best_geo['cursor_x']

            if abs(new_cursor - cursor) < abs(best_cursor - cursor):
                #print "closer x"
                return True
    #print "fail"
    return False

  def _match_left (self, current_geo, possible_geo, best_geo):
    '''We want to find terminals that are fully to the left of
       the left-side border, but closest in the x direction, breaking
       ties via the closest cursor y position.'''
    #print "matching left..."
    # left-side edge of the current terminal
    edge = current_geo['origin_x']
    # right-side edge of the possible target
    new_edge = possible_geo['origin_x']+possible_geo['span_x']
    if new_edge < edge:
        #print "new_edge(%d) < edge(%d)" % (new_edge, edge)
        if best_geo is None:
            #print "first thing left"
            return True
        best_edge = best_geo['origin_x']+best_geo['span_x']
        if new_edge > best_edge:
            #print "closer x (new_edge(%d) > best_edge(%d))" % (new_edge, best_edge)
            return True
        if new_edge == best_edge:
            #print "same x"

            cursor      = current_geo['origin_y']  + current_geo['cursor_y']
            new_cursor  = possible_geo['origin_y'] + possible_geo['cursor_y']
            best_cursor = best_geo['origin_y']     + best_geo['cursor_y']

            if abs(new_cursor - cursor) < abs(best_cursor - cursor):
                #print "closer y"
                return True
    #print "fail"
    return False

  def _match_right (self, current_geo, possible_geo, best_geo):
    '''We want to find terminals that are fully to the right of
       the right-side border, but closest in the x direction, breaking
       ties via the closest cursor y position.'''
    #print "matching right..."
    # right-side edge of the current terminal
    edge = current_geo['origin_x']+current_geo['span_x']
    # left-side edge of the possible target
    new_edge = possible_geo['origin_x']
    #print "edge: %d new_edge: %d" % (edge, new_edge)
    if new_edge > edge:
        #print "new_edge > edge"
        if best_geo is None:
            #print "first thing right"
            return True
        best_edge = best_geo['origin_x']
        #print "best_edge: %d" % (best_edge)
        if new_edge < best_edge:
            #print "closer x"
            return True
        if new_edge == best_edge:
            #print "same x"

            cursor      = current_geo['origin_y']  + current_geo['cursor_y']
            new_cursor  = possible_geo['origin_y'] + possible_geo['cursor_y']
            best_cursor = best_geo['origin_y']     + best_geo['cursor_y']

            if abs(new_cursor - cursor) < abs(best_cursor - cursor):
                #print "closer y"
                return True
    #print "fail"
    return False

  def _select_up (self, term):
    return self._select_direction (term, self._match_up)

  def _select_down (self, term):
    return self._select_direction (term, self._match_down)

  def _select_left (self, term):
    return self._select_direction (term, self._match_left)

  def _select_right (self, term):
    return self._select_direction (term, self._match_right)

  def go_next (self, term):
    self.go_to (term, self._select_next)

  def go_prev (self, term):
    self.go_to (term, self._select_prev)

  def go_up (self, term):
    self.go_to (term, self._select_up)

  def go_down (self, term):
    self.go_to (term, self._select_down)

  def go_left (self, term):
    self.go_to (term, self._select_left)

  def go_right (self, term):
    self.go_to (term, self._select_right)

  def _select_next (self, term):
    current = self.term_list.index (term)
    next = None
    if self.conf.cycle_term_tab:
      notebookpage = self.get_first_notebook_page(term)
      if notebookpage:
        last = self._notebook_last_term(notebookpage[1])
        first = self._notebook_first_term(notebookpage[1])
        if term == last:
          next = self.term_list.index(first)

    if next is None:
      if current == len (self.term_list) - 1:
        next = 0
      else:
        next = current + 1
    return next

  def _select_prev (self, term):
    current = self.term_list.index (term)
    previous = None
    if self.conf.cycle_term_tab:
      notebookpage = self.get_first_notebook_page(term)
      if notebookpage:
        last = self._notebook_last_term(notebookpage[1])
        first = self._notebook_first_term(notebookpage[1])
        if term == first:
          previous = self.term_list.index(last)

    if previous is None:
      if current == 0:
        previous = len (self.term_list) - 1
      else:
        previous = current - 1
    return previous

  def _set_current_notebook_page_recursive(self, widget):
    page = self.get_first_notebook_page(widget)
    while page:
      child = None
      page_num = page[0].page_num(page[1])
      page[0].set_current_page(page_num)
      page = self.get_first_notebook_page(page[0])

  def resizeterm (self, widget, keyname):
    vertical = False
    if keyname in ('Up', 'Down'):
      vertical = True
    elif keyname in ('Left', 'Right'):
      vertical = False
    else:
      return
    parent = self.get_first_parent_paned(widget,vertical)
    if parent == None:
      return
    
    #We have a corresponding parent pane
    #
    #allocation = parent.get_allocation()

    if keyname in ('Up', 'Down'):
      maxi = parent.get_child1().get_allocation().height + parent.get_child2().get_allocation().height - 1

    else:
      maxi = parent.get_child1().get_allocation().width + parent.get_child2().get_allocation().width - 1
    move = 10
    if keyname in ('Up', 'Left'):
      move = -10

    move = max(2, parent.get_position() + move)
    move = min(maxi, move)

    parent.set_position(move)

  def previous_tab(self, term):
    notebook = self.get_first_parent_notebook(term)
    if notebook:
      cur = notebook.get_current_page()
      pages = notebook.get_n_pages()
      if cur == 0:
        notebook.set_current_page(pages - 1)
      else:
        notebook.prev_page()
      # This seems to be required in some versions of (py)gtk.
      # Without it, the selection changes, but the displayed page doesn't change
      # Seen in gtk-2.12.11 and pygtk-2.12.1 at least.
      notebook.set_current_page(notebook.get_current_page())

  def next_tab(self, term):
    notebook = self.get_first_parent_notebook(term)
    if notebook:
      cur = notebook.get_current_page()
      pages = notebook.get_n_pages()
      if cur == pages - 1:
        notebook.set_current_page(0)
      else:
        notebook.next_page()
      notebook.set_current_page(notebook.get_current_page())

  def move_tab(self, term, direction):
    dbg("moving to direction %s" % direction)
    (notebook, page) = self.get_first_notebook_page(term)
    page_num = notebook.page_num(page)
    nbpages = notebook.get_n_pages()
    #dbg ("%s %s %s %s" % (page_num, nbpages,notebook, page))
    if page_num == 0 and direction == 'left':
      new_page_num = nbpages  
    elif page_num == nbpages - 1 and direction == 'right':
      new_page_num = 0
    elif direction == 'left':
      new_page_num = page_num - 1
    elif direction == 'right':
      new_page_num = page_num + 1
    else:
      dbg("[ERROR] unhandled combination in move_tab: direction = %s page_num = %d" % (direction, page_num))
      return False
    notebook.reorder_child(page, new_page_num)
    return True
    
  def get_first_parent_notebook(self, widget):
    if isinstance (widget, gtk.Window):
      return None
    parent = widget.get_parent()
    if isinstance (parent, gtk.Notebook):
        return parent
    return self.get_first_parent_notebook(parent)
  
  def get_first_parent_paned (self, widget, vertical = None):
    """This method returns the first parent pane of a widget.
    if vertical is True returns the first VPaned
    if vertical is False return the first Hpaned
    if is None return the First Paned"""
    if isinstance (widget, gtk.Window):
      return None
    parent = widget.get_parent()
    if isinstance (parent, gtk.Paned) and vertical is None:
        return parent
    if isinstance (parent, gtk.VPaned) and vertical:
      return parent
    elif isinstance (parent, gtk.HPaned) and not vertical:
      return parent
    return self.get_first_parent_paned(parent, vertical)

  def get_first_notebook_page(self, widget):
    if isinstance (widget, gtk.Window) or widget is None:
      return None
    parent = widget.get_parent()
    if isinstance (parent, gtk.Notebook):
      page = -1
      for i in xrange(0, parent.get_n_pages()):
        if parent.get_nth_page(i) == widget:
          return (parent, widget)
    return self.get_first_notebook_page(parent)

  def reconfigure_vtes (self):
    for term in self.term_list:
      term.reconfigure_vte ()

  def toggle_zoom(self, widget, fontscale = False):
    if not self._zoomed:
      widget._titlebars = widget._titlebox.get_property ('visible')
      dbg ('toggle_zoom: not zoomed. remembered titlebar setting of %s'%widget._titlebars)
      if widget._titlebars:
        widget._titlebox.hide()
      self.zoom_term (widget, fontscale)
    else:
      dbg ('toggle_zoom: zoomed. restoring titlebar setting of %s'%widget._titlebars)
      self.unzoom_term (widget, True)
      if widget._titlebars and \
          len(self.term_list) > 1 \
          and \
          (isinstance(widget, TerminatorTerm) and isinstance(widget.get_parent(),gtk.Paned))\
          :
        widget._titlebox.show()

    widget._vte.grab_focus()

  def zoom_term (self, widget, fontscale = False):
    """Maximize to full window an instance of TerminatorTerm."""
    self.old_font = widget._vte.get_font ()
    self.old_columns = widget._vte.get_column_count ()
    self.old_rows = widget._vte.get_row_count ()
    self.old_parent = widget.get_parent()

    if isinstance(self.old_parent, gtk.Window):
      return
    if isinstance(self.old_parent, gtk.Notebook):
      self.old_page = self.old_parent.get_current_page()

    self.window_child = self.window.get_children()[0]
    self.window.remove(self.window_child)
    self.old_parent.remove(widget)
    self.window.add(widget)
    self._zoomed = True

    if fontscale:
      self.cnid = widget.connect ("size-allocate", self.zoom_scale_font)
      dbg ('zoom_term: registered font zoom handler to %s with cnid: %s'%(widget, self.cnid))
    else:
      self._maximised = True

    widget._vte.grab_focus ()

  def zoom_scale_font (self, widget, allocation):
    new_columns = widget._vte.get_column_count ()
    new_rows = widget._vte.get_row_count ()
    new_font = widget._vte.get_font ()

    dbg ('zoom_scale_font: Disconnecting %s from %s'%(self.cnid, widget))
    widget.disconnect (self.cnid)

    dbg ('zoom_scale_font: I just went from %dx%d to %dx%d. Raa!'%(self.old_columns, self.old_rows, new_columns, new_rows))

    if new_rows != self.old_rows:
      titleheight = widget._titlebox.get_allocation().height
      vtecharheight =  widget._vte.get_char_height()
      rowdiff = new_rows - self.old_rows + 2
      dbg ('zoom_scale_font: titlebox height is %d, char_height is %d'%(titleheight, vtecharheight))
      dbg ('zoom_scale_font: lhs: %d, rhs: %f'%((titleheight / vtecharheight), rowdiff))
      care_height = (rowdiff <= vtecharheight / rowdiff)
      dbg ('zoom_scale_font: caring about height difference: %s'%care_height)
    else:
      care_height = False
    
    if (new_rows <= self.old_rows) or care_height or (new_columns <= self.old_columns):
      dbg ('zoom_scale_font: Which means I didnt scale on one axis (col: %s, row: %s). Bailing'%((new_columns <= self.old_columns), (new_rows <= self.old_rows)))
      return

    old_area = self.old_columns * self.old_rows
    new_area = new_columns * new_rows
    area_factor = new_area / old_area

    dbg ('zoom_scale_font: My area changed from %d characters to %d characters, a factor of %f.'%(old_area, new_area, area_factor))

    new_font.set_size (self.old_font.get_size() * (area_factor / 2))
    dbg ('zoom_scale_font: Scaled font from %f to %f'%(self.old_font.get_size () / pango.SCALE, new_font.get_size () / pango.SCALE))
    widget._vte.set_font (new_font)

  def unzoom_term (self, widget, fontscale = False):
    """Proof of concept: Go back to previous application                                 
    widget structure.                        
    """
    if self._zoomed:
      if fontscale:
        widget._vte.set_font (self.old_font)
      self._zoomed = False
      self._maximised = False

      self.window.remove(widget)
      self.window.add(self.window_child)
      if isinstance(self.old_parent, gtk.Notebook):
        self.old_parent.insert_page(widget, None, self.old_page)
        self.old_parent.set_tab_label(widget, TerminatorNotebookTabLabel("", self.old_parent, self))
        self.old_parent.set_tab_label_packing(widget, True, True, gtk.PACK_START)
        if self._tab_reorderable:
          self.old_parent.set_tab_reorderable(widget, True)
        self.old_parent.set_current_page(self.old_page)

      else:
        self.old_parent.add(widget)

      widget._vte.grab_focus ()

  def edit_profile (self, widget):
    if not self.options:
      self.options = ProfileEditor(self)
      self.options.go()
 
  def group_emit (self, terminatorterm, group, type, event):
    for term in self.term_list:
      if term != terminatorterm and term._group == group:
        term._vte.emit (type, event)

  def group_hoover (self):
    destroy = []
    for group in self.groupings:
      save = False
      for term in self.term_list:
        if term._group == group:
          save = True

      if not save:
        destroy.append (group)

    for group in destroy:
      self.groupings.remove (group)<|MERGE_RESOLUTION|>--- conflicted
+++ resolved
@@ -30,6 +30,14 @@
 from terminatorlib.keybindings import TerminatorKeybindings
 from terminatorlib.terminatorterm import TerminatorTerm
 from terminatorlib.prefs_profile import ProfileEditor
+
+# import keybinder for quake mode
+try:
+  import deskbar.core.keybinder as bindkey
+except:
+  print (_("Unable to find python bindings for deskbar, "\
+           "QUAKE mode is not available."))
+  pass
 
 class TerminatorNotebookTabLabel(gtk.HBox):
   _terminator = None
@@ -119,31 +127,22 @@
     return self.size_request()[0]
 
 class Terminator:
-<<<<<<< HEAD
   options = None
   groupings = []
 
   def __init__ (self, profile = None, command = None, fullscreen = False,
                 maximise = False, borderless = False, no_gconf = False,
-                geometry = None):
-=======
-  def __init__ (self, profile = None, command = None, fullscreen = False, maximise = False, borderless = False, no_gconf=False, hidden=False):
->>>>>>> 66c1de7a
+                geometry = None, hidden = False):
     self.profile = profile
     self.command = command
 
     self._zoomed = False
     self._maximised = False
     self._fullscreen = False
-<<<<<<< HEAD
     self._geometry = geometry
     self.debugaddress = None
     self.start_cwd = os.getcwd()
-=======
-    self._f11_modifier = False
     self._hidden = False
-
->>>>>>> 66c1de7a
     self.term_list = []
     self.gnome_client = None
     stores = []
@@ -210,7 +209,6 @@
       import webbrowser
       self.url_show = webbrowser.open
 
-
     self.icon_theme = gtk.IconTheme ()
 
     self.keybindings = TerminatorKeybindings()
@@ -254,7 +252,6 @@
     if borderless or self.conf.borderless:
       self.window.set_decorated (False)
 
-
     # Set RGBA colormap if possible so VTE can use real alpha
     # channels for transparency.
     if self.conf.enable_real_transparency:
@@ -271,6 +268,14 @@
     self.window.show ()
     term.spawn_child ()
     self.save_yourself ()
+
+    if hidden or self.conf.hidden:
+      self.hide()
+
+    try:
+      bindkey.tomboy_keybinder_bind(self.conf.keybindings['quake'],self.cbkeyCloak,term)
+    except:
+      pass
 
   def set_handle_size (self, size):
     if size in xrange (0,6):
@@ -350,10 +355,6 @@
         c.set_clone_command(len(args), args)
       return True
 
-    if hidden or self.conf.hidden:
-      self.hide()
-
-  # jgc: show/hide functions for quake mode
   def show(self):
     """Show the terminator window"""
     # restore window position
@@ -369,7 +370,7 @@
     self.window.hide()
     self._hidden = True
 
-  def cbkeyCloak(self):
+  def cbkeyCloak(self, data):
     """Callback event for show/hide keypress"""
     if self._hidden:
       self.show()
