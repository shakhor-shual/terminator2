--- conflicted
+++ resolved
@@ -22,56 +22,14 @@
 pygtk.require ("2.0")
 import gobject, gtk, pango
 
-<<<<<<< HEAD
 from version import APP_NAME, APP_VERSION
 import config
 from util import dbg, err, debug
-=======
-from terminatorlib.version import APP_NAME, APP_VERSION
-from terminatorlib import config
-from config import dbg, err, debug
-
-from terminatorlib.keybindings import TerminatorKeybindings
-from terminatorlib.terminatorterm import TerminatorTerm
-from terminatorlib.prefs_profile import ProfileEditor
-from terminatorlib import translation
-
-from terminatorlib.terminatoreditablelabel import TerminatorEditableLabel
-
-try:
-  import deskbar.core.keybinder as bindkey
-except:
-  dbg (_("Unable to find python bindings for deskbar, "\
-           "hide_window is not available."))
-  pass
-
-class TerminatorWindowTitle:
-  _window = None
-  text = None
-  _forced = False
-
-  def __init__ (self, window):
-    self._window = window
-
-  def set_title (self, newtext):
-    if not self._forced:
-      self.text = newtext
-      self.update ()
-
-  def force_title (self, newtext):
-    if newtext:
-      self.set_title (newtext)
-      self._forced = True
-    else:
-      self._forced = False
-
-  def update (self):
-    title = None
->>>>>>> b79c62ef
 
 from keybindings import TerminatorKeybindings
 from terminatorterm import TerminatorTerm
 from prefs_profile import ProfileEditor
+from terminatoreditablelabel import TerminatorEditableLabel
 import translation
 
 # FIXME: Move to notebook.py
