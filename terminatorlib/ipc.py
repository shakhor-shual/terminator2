--- conflicted
+++ resolved
@@ -356,14 +356,12 @@
     session.new_tab_cmdline(options)
 
 @with_proxy
-<<<<<<< HEAD
 def toggle_visibility_cmdline(session,options):
     session.toggle_visibility_cmdline(options)
-=======
+
 def reload_configuration(session):
     """Call the dbus method to reload configuration for all windows"""
     session.reload_configuration()
->>>>>>> 285022ef
 
 @with_proxy
 def unhide_cmdline(session,options):
