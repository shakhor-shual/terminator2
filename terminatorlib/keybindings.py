#!/usr/bin/python
#  Terminator - multiple gnome terminals in one window
#   Copyright (C) 2006-2010  cmsj@tenshu.net
#
# This program is free software; you can redistribute it and/or modify
# it under the terms of the GNU General Public License as published by
# the Free Software Foundation, version 2 only.
#
# This program is distributed in the hope that it will be useful,
# but WITHOUT ANY WARRANTY; without even the implied warranty of
# MERCHANTABILITY or FITNESS FOR A PARTICULAR PURPOSE.  See the
# GNU General Public License for more details.
#
# You should have received a copy of the GNU General Public License
# along with this program; if not, write to the Free Software
# Foundation, Inc., 51 Franklin Street, Fifth Floor, Boston, MA 02110-1301 USA

"""Terminator by Chris Jones <cmsj@tenshu.net>

Validator and functions for dealing with Terminator's customisable 
keyboard shortcuts.

"""

import re
import gtk
from util import err

class KeymapError(Exception):
    """Custom exception for errors in keybinding configurations"""
    def __init__(self, value):
        Exception.__init__(self, value)
        self.value = value
        self.action = 'unknown'

    def __str__(self):
        return "Keybinding '%s' invalid: %s" % (self.action, self.value)

MODIFIER = re.compile('<([^<]+)>')
class Keybindings:
    """Class to handle loading and lookup of Terminator keybindings"""

    modifiers = {
        'ctrl':     gtk.gdk.CONTROL_MASK,
        'control':  gtk.gdk.CONTROL_MASK,
        'shift':    gtk.gdk.SHIFT_MASK,
        'alt':      gtk.gdk.MOD1_MASK,
        'super':    gtk.gdk.SUPER_MASK,
    }

    empty = {}
    keys = None
    _masks = None
    _lookup = None

    def __init__(self):
        self.keymap = gtk.gdk.keymap_get_default()
        self.configure({})

    def configure(self, bindings):
        """Accept new bindings and reconfigure with them"""
        self.keys = bindings
        self.reload()

    def reload(self):
        """Parse bindings and mangle into an appropriate form"""
        self._lookup = {}
        self._masks = 0
        for action, bindings in self.keys.items():
            if not isinstance(bindings, tuple):
                bindings = (bindings,)

            for binding in bindings:
                if binding is None or binding == "None":
                    continue

                try:
                    keyval, mask = self._parsebinding(binding)
                    # Does much the same, but with poorer error handling.
                    #keyval, mask = gtk.accelerator_parse(binding)
                except KeymapError, ex:
                    continue
                else:
                    if mask & gtk.gdk.SHIFT_MASK:
                        if keyval == gtk.keysyms.Tab:
                            keyval = gtk.keysyms.ISO_Left_Tab
                            mask &= ~gtk.gdk.SHIFT_MASK
                        else:
                            keyvals = gtk.gdk.keyval_convert_case(keyval)
                            if keyvals[0] != keyvals[1]:
                                keyval = keyvals[1]
                                mask &= ~gtk.gdk.SHIFT_MASK
                    else:
                        keyval = gtk.gdk.keyval_to_lower(keyval)
                    self._lookup.setdefault(mask, {})
                    self._lookup[mask][keyval] = action
                    self._masks |= mask

    def _parsebinding(self, binding):
        """Parse an individual binding using gtk's binding function"""
        mask = 0
        modifiers = re.findall(MODIFIER, binding)
        if modifiers:
            for modifier in modifiers:
                mask |= self._lookup_modifier(modifier)
        key = re.sub(MODIFIER, '', binding)
        if key == '':
            raise KeymapError('No key found')
        keyval = gtk.gdk.keyval_from_name(key)
        if keyval == 0:
            raise KeymapError("Key '%s' is unrecognised" % key)
        return (keyval, mask)

    def _lookup_modifier(self, modifier):
        """Map modifier names to gtk values"""
        try:
            return self.modifiers[modifier.lower()]
        except KeyError:
            raise KeymapError("Unhandled modifier '<%s>'" % modifier)

    def lookup(self, event):
        """Translate a keyboard event into a mapped key"""
        try:
<<<<<<< HEAD
          keyval, mask = self._parsebinding(binding)
          # Does much the same, but with poorer error handling.
          #keyval, mask = gtk.accelerator_parse(binding)
        except KeymapError, ex:
          continue
        else:
          if mask & gtk.gdk.SHIFT_MASK:
            if keyval == gtk.keysyms.Tab:
              keyval = gtk.keysyms.ISO_Left_Tab
              mask &= ~gtk.gdk.SHIFT_MASK
            else:
              keyvals = gtk.gdk.keyval_convert_case(keyval)
              if keyvals[0] != keyvals[1]:
                keyval = keyvals[1]
                mask &= ~gtk.gdk.SHIFT_MASK
          else:
            keyval = gtk.gdk.keyval_to_lower(keyval)
          self._lookup.setdefault(mask, {})
          self._lookup[mask][keyval] = action
          self._masks |= mask

  def _parsebinding(self, binding):
    """Parse an individual binding using gtk's binding function"""
    mask = 0
    modifiers = re.findall(MODIFIER, binding)
    if modifiers:
      for modifier in modifiers:
        mask |= self._lookup_modifier(modifier)
    key = re.sub(MODIFIER, '', binding)
    if key == '':
      raise KeymapError('No key found')
    keyval = gtk.gdk.keyval_from_name(key)
    if keyval == 0:
      raise KeymapError("Key '%s' is unrecognised" % key)
    return (keyval, mask)

  def _lookup_modifier(self, modifier):
    """Map modifier names to gtk values"""
    try:
      return self.modifiers[modifier.lower()]
    except KeyError:
      raise KeymapError("Unhandled modifier '<%s>'" % modifier)

  def lookup(self, event):
    """Translate a keyboard event into a mapped key"""
    try:
      keyval, egroup, level, consumed = self.keymap.translate_keyboard_state(
                                        event.hardware_keycode, 
                                        event.state & ~gtk.gdk.LOCK_MASK, 
                                        event.group)
    except TypeError:
      err ("keybindings.lookup failed to translate keyboard event: %s" % 
           dir(event))
      return None
    mask = (event.state & ~consumed) & self._masks
    return self._lookup.get(mask, self.empty).get(keyval, None)
=======
            keyval, egroup, level, consumed = self.keymap.translate_keyboard_state(
                                                      event.hardware_keycode, 
                                                      event.state & ~gtk.gdk.LOCK_MASK, 
                                                      event.group)
        except TypeError:
            err ("keybindings.lookup failed to translate keyboard event: %s" % 
                     dir(event))
            return None
        mask = (event.state & ~consumed) & self._masks
        return self._lookup.get(mask, self.empty).get(keyval, None)
>>>>>>> 21caae25
<|MERGE_RESOLUTION|>--- conflicted
+++ resolved
@@ -121,64 +121,6 @@
     def lookup(self, event):
         """Translate a keyboard event into a mapped key"""
         try:
-<<<<<<< HEAD
-          keyval, mask = self._parsebinding(binding)
-          # Does much the same, but with poorer error handling.
-          #keyval, mask = gtk.accelerator_parse(binding)
-        except KeymapError, ex:
-          continue
-        else:
-          if mask & gtk.gdk.SHIFT_MASK:
-            if keyval == gtk.keysyms.Tab:
-              keyval = gtk.keysyms.ISO_Left_Tab
-              mask &= ~gtk.gdk.SHIFT_MASK
-            else:
-              keyvals = gtk.gdk.keyval_convert_case(keyval)
-              if keyvals[0] != keyvals[1]:
-                keyval = keyvals[1]
-                mask &= ~gtk.gdk.SHIFT_MASK
-          else:
-            keyval = gtk.gdk.keyval_to_lower(keyval)
-          self._lookup.setdefault(mask, {})
-          self._lookup[mask][keyval] = action
-          self._masks |= mask
-
-  def _parsebinding(self, binding):
-    """Parse an individual binding using gtk's binding function"""
-    mask = 0
-    modifiers = re.findall(MODIFIER, binding)
-    if modifiers:
-      for modifier in modifiers:
-        mask |= self._lookup_modifier(modifier)
-    key = re.sub(MODIFIER, '', binding)
-    if key == '':
-      raise KeymapError('No key found')
-    keyval = gtk.gdk.keyval_from_name(key)
-    if keyval == 0:
-      raise KeymapError("Key '%s' is unrecognised" % key)
-    return (keyval, mask)
-
-  def _lookup_modifier(self, modifier):
-    """Map modifier names to gtk values"""
-    try:
-      return self.modifiers[modifier.lower()]
-    except KeyError:
-      raise KeymapError("Unhandled modifier '<%s>'" % modifier)
-
-  def lookup(self, event):
-    """Translate a keyboard event into a mapped key"""
-    try:
-      keyval, egroup, level, consumed = self.keymap.translate_keyboard_state(
-                                        event.hardware_keycode, 
-                                        event.state & ~gtk.gdk.LOCK_MASK, 
-                                        event.group)
-    except TypeError:
-      err ("keybindings.lookup failed to translate keyboard event: %s" % 
-           dir(event))
-      return None
-    mask = (event.state & ~consumed) & self._masks
-    return self._lookup.get(mask, self.empty).get(keyval, None)
-=======
             keyval, egroup, level, consumed = self.keymap.translate_keyboard_state(
                                                       event.hardware_keycode, 
                                                       event.state & ~gtk.gdk.LOCK_MASK, 
@@ -189,4 +131,3 @@
             return None
         mask = (event.state & ~consumed) & self._masks
         return self._lookup.get(mask, self.empty).get(keyval, None)
->>>>>>> 21caae25
