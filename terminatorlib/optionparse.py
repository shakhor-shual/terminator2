--- conflicted
+++ resolved
@@ -66,24 +66,16 @@
                    'nside the terminal, and its arguments'))
     parser.add_option('--working-directory', metavar='DIR',
             dest='working_directory', help=_('Set the working directory'))
-<<<<<<< HEAD
-    parser.add_option('-r', '--role', dest='role', help=_('Set a custom \
-WM_WINDOW_ROLE property on the window'))
     parser.add_option('-c', '--classname', dest='classname', help=_('Set a \
 custom name (WM_CLASS) property on the window'))
-    parser.add_option('-l', '--layout', dest='layout', help=_('Select a layout'))
-    parser.add_option('-p', '--profile', dest='profile', help=_('Use a \
-different profile as the default'))
     parser.add_option('-i', '--icon', dest='forcedicon', help=_('Set a custom \
 icon for the window (by file or name)'))
-=======
     parser.add_option('-r', '--role', dest='role', 
             help=_('Set a custom WM_WINDOW_ROLE property on the window'))
     parser.add_option('-l', '--layout', dest='layout', 
                       help=_('Select a layout'))
     parser.add_option('-p', '--profile', dest='profile', 
             help=_('Use a different profile as the default'))
->>>>>>> f12f7e7b
     parser.add_option('-u', '--no-dbus', action='store_true', dest='nodbus', 
             help=_('Disable DBus'))
     parser.add_option('-d', '--debug', action='count', dest='debug',
