--- conflicted
+++ resolved
@@ -127,12 +127,9 @@
                         'broadcast_off'    : 'Don\'t broadcast key presses',
                         'broadcast_group'  : 'Broadcast key presses to group',
                         'broadcast_all'    : 'Broadcast key events to all',
-<<<<<<< HEAD
                         'insert_number'    : 'Insert terminal number',
-                        'insert_padded'    : 'Insert zero padded terminal number'
-=======
+                        'insert_padded'    : 'Insert zero padded terminal number',
                         'edit_window_title': 'Edit window title'
->>>>>>> e5eda24a
             }
 
     def __init__ (self, term):
