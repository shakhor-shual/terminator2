--- conflicted
+++ resolved
@@ -215,7 +215,9 @@
         else:
             active = 0
         widget.set_active(active)
-<<<<<<< HEAD
+        # DBus Server
+        widget = guiget('dbuscheck')
+        widget.set_active(self.config['dbus'])
         #Hide from taskbar
         widget = guiget('hidefromtaskbcheck')
         widget.set_active(self.config['hide_from_taskbar'])
@@ -228,11 +230,6 @@
         #Show on all workspaces
         widget = guiget('stickycheck')
         widget.set_active(self.config['sticky'])
-=======
-        # DBus Server
-        widget = guiget('dbuscheck')
-        widget.set_active(self.config['dbus'])
->>>>>>> b04ce427
 
         ## Profile tab
         # Populate the profile list
